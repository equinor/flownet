import glob
import operator
from pathlib import Path

from numpy.testing import assert_almost_equal
from ecl.grid import EclRegion

from flownet.data.from_flow import FlowData

<<<<<<< HEAD

def _locate_test_case() -> Path:
    """
    This function will try to find the test data. On the CI/CD this will be
    any case. Locally, the Norne case will be used. If not found, a
    FileNotFoundError will be raised.
    Raises:
        FileNotFoundError: The test data was not found.
    Returns:
        Path to the .DATA file.
    """
    cicd_str = "./flownet-testdata/*/input_model/*/*.DATA"
    home_path = Path.home() / Path(
        "flownet-testdata/norne/input_model/norne/NORNE_ATW2013.DATA"
    )
    flow_path = (
        Path.cwd() / "../flownet-testdata/norne/input_model/norne/NORNE_ATW2013.DATA"
    )

    if len(glob.glob(cicd_str)) > 0:
        # CI/CD
        DATA_FILE = Path(glob.glob(cicd_str)[0])
    elif home_path.exists():
        # Test-data repository located in home directory
        DATA_FILE = home_path
    elif flow_path.exists():
        # Test-data repositry located in the same location as the flownet repository
        DATA_FILE = flow_path
    else:
        raise FileNotFoundError(
            "To be able to run the tests one needs to clone the flownet-testdata from \
            https://github.com/equinor/flownet-testdata. The test-data needs to be located \
            in your home folder OR in the folder containing the flownet repository."
        )

    return DATA_FILE

=======
DATA_FILE = Path(glob.glob("./flownet-testdata/*/input_model/*/*.DATA")[0])
>>>>>>> a142d402

# pylint: disable=protected-access
def test_grid_cell_bounding_boxes() -> None:
    layers = ()
    flowdata = FlowData(
        _locate_test_case(), layers
        "multiple_based_on_workovers",
    )

    # Test no argument and entire field being equal
    flowdata._layers = ((1, flowdata.grid.nz))
    assert_almost_equal(
        flowdata._grid_cell_bounding_boxes(), flowdata._grid_cell_bounding_boxes(0)
    )

    # Test zero'th layer id
    flowdata._layers = ((1, 2), (3, 4))
    result = flowdata._grid_cell_bounding_boxes(0)
    active_cells = EclRegion(flowdata.grid, True)
    active_cells.select_kslice(
        *tuple(map(operator.sub, flowdata._layers[0], (1, 1))), intersect=True
    )
    active_cells.select_active(intersect=True)
    assert result.shape[0] == active_cells.active_size()
    assert result.shape[1] == 6

    # Test last layer id
    flowdata._layers = ((1, 2), (3, 4))
    result = flowdata._grid_cell_bounding_boxes(1)
    active_cells = EclRegion(flowdata.grid, True)
    active_cells.select_kslice(
        *tuple(map(operator.sub, flowdata._layers[-1], (1, 1))), intersect=True
    )
    active_cells.select_active(intersect=True)
    assert result.shape[0] == active_cells.active_size()
    assert result.shape[1] == 6


# def test_well_connections() -> None:<|MERGE_RESOLUTION|>--- conflicted
+++ resolved
@@ -7,7 +7,6 @@
 
 from flownet.data.from_flow import FlowData
 
-<<<<<<< HEAD
 
 def _locate_test_case() -> Path:
     """
@@ -45,20 +44,18 @@
 
     return DATA_FILE
 
-=======
-DATA_FILE = Path(glob.glob("./flownet-testdata/*/input_model/*/*.DATA")[0])
->>>>>>> a142d402
 
 # pylint: disable=protected-access
 def test_grid_cell_bounding_boxes() -> None:
     layers = ()
     flowdata = FlowData(
-        _locate_test_case(), layers
+        _locate_test_case(),
+        layers,
         "multiple_based_on_workovers",
     )
 
     # Test no argument and entire field being equal
-    flowdata._layers = ((1, flowdata.grid.nz))
+    flowdata._layers = (1, flowdata.grid.nz)
     assert_almost_equal(
         flowdata._grid_cell_bounding_boxes(), flowdata._grid_cell_bounding_boxes(0)
     )
