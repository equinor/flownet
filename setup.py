--- conflicted
+++ resolved
@@ -4,16 +4,10 @@
     LONG_DESCRIPTION = fh.read()
 
 REQUIREMENTS = [
-<<<<<<< HEAD
     "configsuite~=0.5.3",
-    "cwrap~=1.6",
-    "ecl2df~=0.5.1",
-=======
-    "configsuite>=0.5",
     "cwrap>=1.6",
     "ecl2df>=0.5",
     "fmu-ensemble>=1.2",
->>>>>>> a7dc9c0e
     "jinja2~=2.10",
     "matplotlib>=3.1",
     "numpy>=1.17",
