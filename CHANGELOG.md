--- conflicted
+++ resolved
@@ -5,11 +5,8 @@
 ## Unreleased
 
 ### Added
-<<<<<<< HEAD
 - [#298](https://github.com/equinor/flownet/pull/298) Connections between (well)nodes that go through non-reservoir are now removed. Angle threshold export to user.
-=======
 - [#296](https://github.com/equinor/flownet/pull/296) Adapted perforation strategy to allow for layering + bug fixes in the 'multiple' and 'multiple_based_on_workovers' perforation strategies.
->>>>>>> 2e449059
 - [#284](https://github.com/equinor/flownet/pull/284) Added the option to specify cumulative phase rates as observations (WOPT, WWPT, WGPT, WGIT, WWIT)
 
 ### Fixes
