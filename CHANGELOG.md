--- conflicted
+++ resolved
@@ -5,12 +5,10 @@
 ## [Unreleased]
 
 ### Added
-<<<<<<< HEAD
+
 - [#188](https://github.com/equinor/flownet/pull/188) The possibility to extract regions from an input simulation model extended to also include SATNUM regions. For relative permeability, the scheme keyword can be set to 'regions_from_sim' in the configuration file.
-=======
-- [#189](https://github.com/equinor/flownet/pull/189) User can now provide both a _base_ configuration file, and an optional extra configuration file
-which will be used to override the base settings.
->>>>>>> 76cd9cc6
+- [#189](https://github.com/equinor/flownet/pull/189) User can now provide both a _base_ configuration file, and an optional extra configuration file which will be used to override the base settings.
+
 
 ## [0.3.0] - 2020-09-14
 
