--- conflicted
+++ resolved
@@ -5,9 +5,7 @@
 ## Unreleased
 
 ### Added
-<<<<<<< HEAD
 - [#434](https://github.com/equinor/flownet/pull/434) Added functionality to to export FlowNet predictions to CSV file. New `export` entry in prediction configuration file.
-=======
 
 
 ### Fixes
@@ -19,7 +17,6 @@
 ## [0.5.3] - 2021-09-23
 
 ### Added
->>>>>>> d1cdbb81
 - [#425](https://github.com/equinor/flownet/pull/425) Added functionality to load production data from CSV file. Changed position of observation `vectors` entry in configuration file (now one level higher, same level as `simulation` and `database` in `data_source` entry).
 - [#417](https://github.com/equinor/flownet/pull/417) Added functionality to history match dissolved salts (TDS) in produced water.
 - [#404](https://github.com/equinor/flownet/pull/404) Added possibility for regional multipliers for permeability, porosity and bulkvolume multiplier. Current implementation allows for defining either one global multiplier, or a regional multipliers based on a region parameter extracted from an existing simulation model (typically FIPNUM, EQLNUM, SATNUM etc). The regional multiplier will be in addition to the per tube multipliers. New keys in config yaml are: porosity_regional_scheme (global, individual or regions_from_sim), porosity_regional (define prior same way as for other model parameters) and porosity_parameter_from_sim_model (name of region parameter in simulation model). The same three keys exists for permeability and bulkvolume_mult.
