# Change Log for FlowNet
All notable changes to `FlowNet` will be documented in this file.
This project adheres to [Semantic Versioning](https://semver.org/).

## Unreleased

### Added
<<<<<<< HEAD
- [#356](https://github.com/equinor/flownet/pull/356) Added option to distribute the original volume over the FlowNet tubes in a Voronoi-diagram style. I.e., areas with a high density of FlowNet tubes get a lower volume per tube.
=======
- [#379](https://github.com/equinor/flownet/pull/379) Added option to let SWCR be calculated as SWL + delta, instead of providing the prior distribution for SWCR directly. To do this, set swcr_add_to_swl to true, and then the prior distribution definition in the config yaml for swcr will be interpreted as a prior distribution for the delta value to be added to SWL to get the SWCR.
>>>>>>> c66e97e8
- [#372](https://github.com/equinor/flownet/pull/372) Added option to let the additional flownodes initially be placed within the original volume rather than within the convex hull of the real wells. To do this set place_nodes_in_volume_reservoir to true.

### Fixes
- [#372](https://github.com/equinor/flownet/pull/372) Fixes bug of hull_factor not actually being used for placing additional nodes outside the perforations.
- [#374](https://github.com/equinor/flownet/pull/374) Fix for memory leak in result plotting script.

### Changes
- [#363](https://github.com/equinor/flownet/pull/363) Drop Python 3.6 support.
- [#361](https://github.com/equinor/flownet/pull/361) Adding numpy code for SWOF/SGOF table generation, instead of using pyscal, to improve computational efficiency when running many realizations with many SATNUM regions. Keeping pyscal in the tests for comparison. 

## [0.5.2] - 2021-03-19

### Added
- [#365](https://github.com/equinor/flownet/pull/365) Analytics workflow now also available for prediction mode.
- [#351](https://github.com/equinor/flownet/pull/351) Added simple plotting tool that allows for plotting of FlowNet ensembles and observations.

### Fixes
- [#365](https://github.com/equinor/flownet/pull/365) Fixes bug where the parquet parameters file would not be saved for iterations larger than 9. 

### Changes
- [#365](https://github.com/equinor/flownet/pull/365) Structure change of the code. Moved all forward models called from ERT to a seperate folder ert/forward_models. Scripts moved: delete_simulation_output, save_iteration_parameters, iteration_analytics, render_realization and flow_job. 
- [#347](https://github.com/equinor/flownet/pull/347) Additional flow nodes is now allowed to be either a list (equal length of number of layers) or a single integer (which will be split over the layers according to volume of concave hull).

## [0.5.1] - 2021-03-03

### Fixes
- [#346](https://github.com/equinor/flownet/pull/346) Fixes bug where the analytics module would fail for iterations larger than 9 (i.e., iteration number with two or more digits).

## [0.5.0] - 2021-02-26

### Added
- [#341](https://github.com/equinor/flownet/pull/341) Added option to add a min permeability threshold for which tubes are deactivated when the permeability is below this value.
- [#305](https://github.com/equinor/flownet/pull/305) Functionality of generating seperate flownets per layer is enabled, additional nodes are split between the layers according to the volume of concave hull of the layers.
- [#298](https://github.com/equinor/flownet/pull/298) Connections between (well)nodes that go through non-reservoir are now removed. Angle threshold export to user.
- [#296](https://github.com/equinor/flownet/pull/296) Adapted perforation strategy to allow for layering + bug fixes in the 'multiple' and 'multiple_based_on_workovers' perforation strategies.
- [#284](https://github.com/equinor/flownet/pull/284) Added the option to specify cumulative phase rates as observations (WOPT, WWPT, WGPT, WGIT, WWIT)

### Fixes
- [#339](https://github.com/equinor/flownet/pull/339) Fixes bug where the analytics module would fail when a well name filter was supplied.
- [#325](https://github.com/equinor/flownet/pull/325) Fixes bug where the analytics module would repeat the 8th iteration analytics for iterations larger than 9.
- [#256](https://github.com/equinor/flownet/pull/256) Fixes issues with duplicate names in hyperopt by using the full path in yaml for hyperopt parameter names.
- [#272](https://github.com/equinor/flownet/pull/272) Adds resampling of observation dates at requested frequency by finding nearest date among existing observation dates (i.e., no interpolated dates added)

### Changes
- [#342](https://github.com/equinor/flownet/pull/342) Additional flow nodes are now a list in the configuration file, which allows for variation in the number of addtional nodes from layer to layer.
- [#337](https://github.com/equinor/flownet/pull/337) You can now add multiple analytics workflows in your FlowNet config. This is also a breaking change in that it requires you to change the ert.analysis keyword to being a list.
- [#322](https://github.com/equinor/flownet/pull/322) RSVD input through csv files can now be done either as one table used for all EQLNUM regions, or as one table for each EQLNUM region. The csv file needs a header with column names "depth", "rs" and "eqlnum" (the latter only when multiple tables are defined).

## [0.4.0] - 2020-11-18

### Added
- [#251](https://github.com/equinor/flownet/pull/251) The number of available prior distributions have been expanded. It is now also possible to define the following probability distributions in the config yaml: _normal_, _lognormal_, _truncated normal_, _triangular_, _constant_, in addidion to the prevously defined ones _uniform_ and _loguniform_. This can be done for the following parameters: _bulk volume multiplier_, _porosity_, _permeability_, _aquifer size_, _fault multipliers_, _contacts (owc, goc, gwc)_ and _relative permeability parameters_.
- [#234](https://github.com/equinor/flownet/pull/234) Added [mlflow](https://www.mlflow.org/) in combination with [hyperopt](https://github.com/hyperopt/hyperopt) which allows running flownet in batch to explore and optimise hyperparameters.
- [#221](https://github.com/equinor/flownet/pull/221) For traceability and reproducibility, the FlowNet configuration file is now automatically copied to the output folder. The content of 'pip freeze' is stored in the file 'pipfreeze.output' in the output folder.
- [#220](https://github.com/equinor/flownet/pull/220) User can now provide the historical _control mode_ in the production wells and _control mode_/_target_ in the injection wells. One value for each, applied to all wells.
- [#199](https://github.com/equinor/flownet/pull/199) Added the possibility of defining a 'base' value for all parameters related to relative permeability. This provides the opportunity to interpolate between three relative permeability models. All the 'min' values will be used to construct a pessimistic or low model, the 'base' values are used for a 'base' model, and the 'high' values are used for an optimistic or high model value. The history matching can then be done with only one (two for three phase models - oil/water and gas/oil interpolated independently) relative permeability parameter(s) per SATNUM region.
- [#197](https://github.com/equinor/flownet/pull/197) Added opening/closing of connections based on straddling/plugging/perforations through time. This PR also adds a new perforation strategy `multiple_based_on_workovers` which models the well connections with as few connections as possible taking into account opening/closing of groups of connections. 
- [#188](https://github.com/equinor/flownet/pull/188) The possibility to extract regions from an input simulation model extended to also include SATNUM regions. For relative permeability, the scheme keyword can be set to 'regions_from_sim' in the configuration file.
- [#189](https://github.com/equinor/flownet/pull/189) User can now provide both a _base_ configuration file, and an optional extra configuration file which will be used to override the base settings.
- [#155](https://github.com/equinor/flownet/pull/155) Adds reading of simulation 'well logs' to condition the priors of permeability and porosity based using kriging

### Changed
- [#199](https://github.com/equinor/flownet/pull/199) Removed deprecated parameters in pyscal ('krowend', 'krogend') from config file. Added 'kroend' to config file. 
- [#228](https://github.com/equinor/flownet/pull/228) FlowNet is now `pip` installable without any dependency compilations (also the custom ERT forward model running Flow is installed automatically). Note that any `simulator` part of configuration files need to be removed.


## [0.3.0] - 2020-09-14
### Added
- [#160](https://github.com/equinor/flownet/pull/160) Adds the possibility to extract regions from an existing model when the data source is a simulation model. For equil, the scheme key can be set to 'regions_from_sim'
- [#157](https://github.com/equinor/flownet/pull/157) Adds a new 'time-weighted average open perforation location' perforation strategy called `time_avg_open_location`. 
- [#150](https://github.com/equinor/flownet/pull/150) Adds this changelog.
- [#146](https://github.com/equinor/flownet/pull/146) Added about page to documentation with logo of industry and research institute partners.
- [#138](https://github.com/equinor/flownet/pull/138) Print message to terminal when the schedule is being generated instead of utter silence.
- [#134](https://github.com/equinor/flownet/pull/134) Egg [model](https://github.com/equinor/flownet-testdata/blob/master/egg/ci_config/assisted_history_matching.yml) added in CI.
- [#128](https://github.com/equinor/flownet/pull/128) Add possibility to use the original simulation model volume as volumetric constraints for adding new nodes as well as the option to set a maximum connection length.
- [#115](https://github.com/equinor/flownet/pull/115) Documentation of the preliminary Egg model results have been added.
- [#104](https://github.com/equinor/flownet/pull/104) Adds a new FlowNet logo.
- [#98](https://github.com/equinor/flownet/pull/98) Rock and Aquifer keywords are now allowed to be optional parameters.
- [#95](https://github.com/equinor/flownet/pull/95), [#97](https://github.com/equinor/flownet/pull/97) Relative permeability and `training_set_end_date` are now allowed to be optional. The training set definition will be checked upon parsing the configfile.
- [#90](https://github.com/equinor/flownet/pull/90) Running the analysis workflow is now optional.
- [#77](https://github.com/equinor/flownet/pull/77) Adds a warning message when the `WSTAT` keyword is not present in the original simulation data deck. The default status is `OPEN`.

### Fixed
- [#141](https://github.com/equinor/flownet/pull/141) Fixed misplacement of `WCONINJH` target (`RATE` / `BHP`). The default `RATE` is however still always used.
- [#137](https://github.com/equinor/flownet/pull/137) After having moved all example data to [flownet-testdata](https://github.com/equinor/flownet-testdata) the examples folder had no use longer. Removed.
- [#136](https://github.com/equinor/flownet/pull/136) The ERT queue name was wrongly required in the config file. It is now allowed to have no value.
- [#119](https://github.com/equinor/flownet/pull/119) Workaround for [equinor/libres#984](https://github.com/equinor/libres/issues/984)
- [#92](https://github.com/equinor/flownet/pull/92) Fixed problem where the last production well would not correctly be shut.
- [#88](https://github.com/equinor/flownet/pull/88), [#106](https://github.com/equinor/flownet/pull/92), [#108](https://github.com/equinor/flownet/pull/108), [#110](https://github.com/equinor/flownet/pull/110) Fixed bugs in parsing the config that were a result of a changed behavior in configsuite where an item that has subitems with subitems, no longer can be tested for all `None` as the subitem with subitems in fact is a `NamedDict` with all `None`.
- [#89](https://github.com/equinor/flownet/pull/89), [#91](https://github.com/equinor/flownet/pull/91), [#99](https://github.com/equinor/flownet/pull/99) Updates and fixes in git workflow.
- [#81](https://github.com/equinor/flownet/pull/81) Various bugfixes in the analysis workflow are now solved.
- [#75](https://github.com/equinor/flownet/pull/75) Resampling via the config path is no longer supported. This PR removes also the resampling option from the config file parser.
 
### Changed
- [#147](https://github.com/equinor/flownet/pull/147) The observation uncertainty now only needs to be specified for the vectors that are actually used in the conditioning. This PR also adds possibility of defining uncertainty for WWIR and WGIR into the flownet config YAML.
- [#132](https://github.com/equinor/flownet/pull/132) The observation uncertainty, used for conditioning models, is now exposed to the user via the configuration file instead of hidden in the `observations.yamlobs.jinja2` template. This PR also introduced a wider usage of passing around the `ConfigSuit.snapshot`.
- [#128](https://github.com/equinor/flownet/pull/117) Simulation models and configuration files used in CI are now coming from [flownet-testdata](https://github.com/equinor/flownet-testdata) and are thus no longer an integral part of the flownet repository.
- [#125](https://github.com/equinor/flownet/pull/125) AHM and prediction `subprocess` call are now being performed through a common `run_ert_subprocess` function call.
- [#123](https://github.com/equinor/flownet/pull/123) Significant speed-up of the fault raytracing by limiting the ray tracing to the bounding box of individual connections instead of ray tracing over all triangles of all faults for each connection.
- [#111](https://github.com/equinor/flownet/pull/111) Phases present in the FlowNet model are to be set manually in configuration by the user.
- [#63](https://github.com/equinor/flownet/pull/63) The default simulator name has now been changed to _Flow_.
- [#80](https://github.com/equinor/flownet/pull/80) FlowNet now supports relative paths in the config file.

## [0.2.0] - 2020-06-25

- No changelog was maintained until this release<|MERGE_RESOLUTION|>--- conflicted
+++ resolved
@@ -5,11 +5,8 @@
 ## Unreleased
 
 ### Added
-<<<<<<< HEAD
 - [#356](https://github.com/equinor/flownet/pull/356) Added option to distribute the original volume over the FlowNet tubes in a Voronoi-diagram style. I.e., areas with a high density of FlowNet tubes get a lower volume per tube.
-=======
 - [#379](https://github.com/equinor/flownet/pull/379) Added option to let SWCR be calculated as SWL + delta, instead of providing the prior distribution for SWCR directly. To do this, set swcr_add_to_swl to true, and then the prior distribution definition in the config yaml for swcr will be interpreted as a prior distribution for the delta value to be added to SWL to get the SWCR.
->>>>>>> c66e97e8
 - [#372](https://github.com/equinor/flownet/pull/372) Added option to let the additional flownodes initially be placed within the original volume rather than within the convex hull of the real wells. To do this set place_nodes_in_volume_reservoir to true.
 
 ### Fixes
