import os
import pathlib
from typing import List, Union, Optional, Dict
import datetime
from operator import attrgetter

import numpy as np
import pandas as pd

from configsuite import ConfigSuite
from ._simulation_keywords import Keyword, COMPDAT, WCONHIST, WCONINJH, WELSPECS
from ..network_model import NetworkModel


class Schedule:
    """
    Python class to to store all schedule items for the Flownet run.

    Args:
        network: FlowNet network instance
        df_production_data: Dataframe with all production data
        config: Information from the FlowNet config yaml

    """

    def __init__(
        self,
        network: NetworkModel,
        df_production_data: pd.DataFrame,
        config: ConfigSuite.snapshot,
    ):
        self._schedule_items: List = []
        self._network: NetworkModel = network
        self._df_production_data: pd.DataFrame = df_production_data
        self._prod_control_mode: str = config.flownet.prod_control_mode
        self._inj_control_mode: str = config.flownet.inj_control_mode
        self._case_name: str = config.name
        self._create_schedule()

    def _create_schedule(self):
        """
        Helper function that calls all functions involved in creating the schedule for the FlowNet run.
        """
        print("Creating simulation schedule file...", flush=True, end=" ")
        self._calculate_entity_dates()
        self._calculate_compdat()
        self._calculate_welspecs()
        self._calculate_wconhist()
        self._calculate_wconinjh()
        print("done.", flush=True)

    def _calculate_entity_dates(self):
        """
        Helper function that calculate the start dates of all entities.

        Returns:
            Nothing

        """
        self._df_production_data["ent_date"] = np.nan
        for _, row in self._network.df_entity_connections.iterrows():
            for entity in ["start_entity", "end_entity"]:
                date = None
                well_name = row[[entity]][0]
                if row[[entity]].values[0] and row[[entity]].values[0] != "aquifer":
                    date = self._retrieve_date_first_non_zero_prodinj(
                        self._df_production_data, well_name
                    )
                self._df_production_data.loc[
                    self._df_production_data["WELL_NAME"] == well_name, "ent_date"
                ] = date

    def _calculate_compdat(self):
        """
        Helper Function that generates the COMPDAT keywords based on geometrical information from the NetworkModel.

        Returns:
            Nothing

        """
        for index, row in self._network.df_entity_connections.iterrows():
            for e_index, entity in enumerate(["start_entity", "end_entity"]):
                if row[[entity]].values[0] and row[[entity]].values[0] != "aquifer":
                    entity_index = 0 - e_index  # first, or last
                    grid_mask = self._network.active_mask(model_index=index)
                    i = self._network.grid[grid_mask].index[entity_index]

                    date = self._retrieve_date_first_non_zero_prodinj(
                        self._df_production_data, row[[entity]][0]
                    )
                    if date:
                        self.append(
                            COMPDAT(
                                date=date,
                                well_name=row[[entity]][0],
                                i=i,
                                j=0,
                                k1=0,
                                k2=0,
                                rw=0.22,
                                status="OPEN",
                            )
                        )
                    else:
                        print(
                            f"Skipping COMPDAT for well {row[[entity]][0]} as no positive production or "
                            f"injection data has been supplied."
                        )

    def _calculate_welspecs(self):
        """
        Helper function that generates the WELSPECS keywords based which wells there are in the production data.

        Returns:
            Nothing

        """
        for well_name in self._df_production_data["WELL_NAME"].unique():
            date = self._retrieve_date_first_non_zero_prodinj(
                self._df_production_data, well_name
            )

            if date:
                well_dates = self._df_production_data[
                    (self._df_production_data["WELL_NAME"] == well_name)
                    & (self._df_production_data["date"] == date)
                ]

                phase = well_dates["PHASE"].values[0]
                self.append(
                    WELSPECS(
                        date=date,
                        well_name=well_name,
                        group_name="WELLS",  # Wells directly connected to FIELD gives
                        # segmentation fault in Flow
                        i=self.get_compdat(well_name)[0].i,
                        j=self.get_compdat(well_name)[0].j,
                        phase=phase,
                    )
                )
            else:
                print(
                    f"Skipping WELSPECS for well {well_name} as no positive production or injection data"
                    f" has been supplied."
                )

    def _calculate_wconhist(self):
        """
        Helper function that generates the WCONHIST keywords based on loaded production data.
        Currently the data is loaded from hard-coded filepath.

        A WCONHIST keyword will be written out for each line in the provided production data.
        Therefore, potential up-sampling needs to be done before the schedule is created.

        Returns:
            Nothing

        """
        vfp_tables = self.get_vfp()

        for _, value in self._df_production_data.iterrows():
            start_date = self.get_well_start_date(value["WELL_NAME"])

            if value["TYPE"] == "OP" and start_date and value["date"] >= start_date:
                self.append(
                    WCONHIST(
                        date=value["date"],
                        well_name=value["WELL_NAME"],
                        status=value["WSTAT"],
<<<<<<< HEAD
                        control_mode=self._prod_control_mode,
=======
                        prod_control_mode=self._prod_control_mode,
>>>>>>> 3d4b6d20
                        vfp_table=vfp_tables[value["WELL_NAME"]],
                        oil_rate=value["WOPR"],
                        water_rate=value["WWPR"],
                        gas_rate=value["WGPR"],
                        bhp=value["WBHP"],
                        thp=value["WTHP"],
                    )
                )

    def _calculate_wconinjh(self):
        """
        Helper function that generates the WCONINJ keywords based on loaded production data.
        Currently the data is loaded from hard-coded filepath.

        A WCONINJH keyword will be written out for each line in the provided
        production data. Therefore, potential up-sampling needs to be done before
        the schedule is created.

        Returns:
            Nothing

        """
        for _, value in self._df_production_data.iterrows():
            start_date = self.get_well_start_date(value["WELL_NAME"])
            if value["TYPE"] == "WI" and start_date and value["date"] >= start_date:
                self.append(
                    WCONINJH(
                        date=value["date"],
                        well_name=value["WELL_NAME"],
                        inj_type="WATER",
                        status=value["WSTAT"],
                        rate=value["WWIR"],
                        bhp=value["WBHP"],
                        thp=value["WTHP"],
<<<<<<< HEAD
                        target=self._inj_control_mode,
=======
                        inj_control_mode=self._inj_control_mode,
>>>>>>> 3d4b6d20
                    )
                )
            elif value["TYPE"] == "GI" and start_date and value["date"] >= start_date:
                self.append(
                    WCONINJH(
                        date=value["date"],
                        well_name=value["WELL_NAME"],
                        inj_type="GAS",
                        status=value["WSTAT"],
                        rate=value["WGIR"],
                        bhp=value["WBHP"],
                        thp=value["WTHP"],
<<<<<<< HEAD
                        target=self._inj_control_mode,
=======
                        inj_control_mode=self._inj_control_mode,
>>>>>>> 3d4b6d20
                    )
                )

    def __getitem__(
        self, item: Optional[Union[int, datetime.date, Keyword]]
    ) -> List[Keyword]:
        """

        Args:
            item: Input to do look-up for

        Returns:
            List of Keywords for the specified lookup filter
        """
        if isinstance(item, int):
            output = self._schedule_items[item]
        elif isinstance(item, datetime.date):
            output = self.get_keywords(date=item)
        elif isinstance(item, Keyword):
            output = self.get_keywords(kw_class=item)
        else:
            raise ValueError(f"Could not retrieve schedule items for '{item}'")

        return output

    def __len__(self) -> int:
        """
        Function to retrieve the number of schedule items defined in the Schedule
        object. This is *not* equal to the number of keywords defined - as
        keywords in the final output might consist of multiple wrapped entries.

        Returns:
            The number of defined schedule items

        """
        return len(self._schedule_items)

    def sort(self):
        """
        Function to return a list if schedule items (keywords) sorted on
        by date

        Returns:
            Date-sorted schedule items

        """
        return sorted(self._schedule_items, key=attrgetter("date"))

    def append(self, _keyword):
        """
        Helper function to append Keyword's to the Schedule instance

        Args:
            _keyword: Keyword instance to append

        Returns:
            Nothing

        """
        self._schedule_items.append(_keyword)

    def get_dates(self) -> List[datetime.date]:
        """
        Function to retrieve a sorted list of all unique dates in the schedule object.

        Returns:
            Listing of PyDate's in the Schedule

        """
        # pylint: disable=R1718
        return sorted(set([kw.date for kw in self._schedule_items]))

    def get_first_date(self) -> datetime.date:
        """
        Helper function to look-up the first date in the schedule.

        Returns:
            The Schedule's first date.

        """
        return self.get_dates()[0]

    def get_keywords(
        self,
        date: datetime.date = None,
        kw_class: Optional[Union[Keyword, str]] = None,
        well_name: str = None,
        ignore_nan: str = None,
    ) -> List[Keyword]:
        """
        Returns a list of all keywords at a given date and/or of a
        particular keyword class.

        Args:
            date: Date at which to lookup keywords
            kw_class: keyword class or class name string
            well_name: well name
            ignore_nan: keyword attribute to ignore nan values

        Returns:
            keywords at specified date and/or with a specific well name and/or of a specific keyword class

        """
        if date and not kw_class and not well_name:
            output = [kw for kw in self._schedule_items if kw.date == date]
        elif kw_class and not date and not well_name:
            output = [
                kw for kw in self._schedule_items if kw.__class__.__name__ == kw_class
            ]
        elif date and kw_class and not well_name:
            output = [
                kw
                for kw in self._schedule_items
                if kw.date == date and kw.__class__.__name__ == kw_class
            ]
        elif well_name and not date and not kw_class:
            output = [kw for kw in self._schedule_items if kw.well_name == well_name]
        elif date and not kw_class and well_name:
            output = [
                kw
                for kw in self._schedule_items
                if kw.date == date and kw.well_name == well_name
            ]
        elif kw_class and not date and well_name:
            output = [
                kw
                for kw in self._schedule_items
                if kw.__class__.__name__ == kw_class and kw.well_name == well_name
            ]
        elif date and kw_class and well_name:
            output = [
                kw
                for kw in self._schedule_items
                if kw.date == date
                and kw.__class__.__name__ == kw_class
                and kw.well_name == well_name
            ]
        else:
            raise ValueError(
                "Could not retrieve keywords. Provide either a date, a keyword type or a well_name."
            )

        if ignore_nan:
            output = [kw for kw in output if not np.isnan(getattr(kw, ignore_nan))]

        return output

    def get_wells(self, kw_class: Optional[Union[str, Keyword]] = None) -> List[str]:
        """
        Function to retrieve all wells that are associated to any keyword
        in the Schedule or associated to a particular kw_class.

        Args:
            kw_class: keyword class or class name string

        Returns:
            List of strings of unique well names

        """
        if kw_class:
            output = list(
                {
                    kw.well_name
                    for kw in self._schedule_items
                    if (kw.__class__.__name__ == str(kw_class))
                }
            )
        else:
            output = list({kw.well_name for kw in self._schedule_items})

        return output

    def num_wells(self) -> int:
        """
        Function to retrieve the number of unique wells in the Schedule associated
        to any keyword in the Schedule.

        Returns:
            Number of unique wells in the schedule

        """
        return len(self.get_wells())

    def num_connections(self, well_name: str) -> int:
        """
        Function to retrieve the number of well connections to the grid
        in a specific well.

        Args:
            well_name: Well name to retrieve the connections for

        Returns:
            Number of connections with the grid in the well

        """

        return len(self.get_compdat(well_name=well_name))

    def max_connections(self) -> int:
        """
        Function to retrieve the maximum number of well connections to the grid
        in any defined well in the Schedule.

        Returns:
            Maximum number of connections with the grid in a single well in the schedule

        """
        return max([self.num_connections(well) for well in self.get_wells()], default=0)

    def get_compdat(self, well_name: str = None) -> List[COMPDAT]:
        """
        Function to retrieve all COMPDAT entries defined for a particular well.

        Args:
            well_name: Name of the well to get COMPDAT's for

        Returns:
            COMPDAT keywords defined for a particular well

        """
        return [
            kw
            for kw in self._schedule_items
            if kw.name == "COMPDAT" and kw.well_name == well_name
        ]

    def get_well_start_date(
        self, well_name: Optional[str] = None
    ) -> Union[datetime.date, None]:
        """
        Function to retrieve the start date of a well.

        Args:
            well_name: Name of the well to get the start-date for

        Returns:
            Returns the date if found, otherwise None

        """
        compdat_dates = [
            kw.date
            for kw in self._schedule_items
            if kw.name == "COMPDAT" and kw.well_name == well_name
        ]

        return min(compdat_dates) if compdat_dates else None

    def get_vfp(self) -> Dict:
        """
        Helper function to retrieve the VFP tables associated with all wells.

        Returns:
            A dictionary of VFP table numbers or None if no such date exist

        """
        vfp_tables = {}
        module_folder = pathlib.Path(os.path.dirname(os.path.realpath(__file__)))
        static_source_path = (
            module_folder / "static" / f"SCHEDULE_{self._case_name}.inc"
        )
        wells = self.get_wells()
        for well in wells:
            if static_source_path.is_file():
                vfp_tables[well] = str(1)
            else:
                vfp_tables[well] = "1*"

        return vfp_tables

    def get_nr_observations(self, training_set_fraction: float) -> int:
        """
        Helper function to retrieve the number of unique observations in the training process.

        Args:
            training_set_fraction: Fraction of dates to use in the training process.

        Returns:
            The number of unique observations used in the training process

        """
        # pylint: disable=too-many-branches

        num_training_dates = round(len(self.get_dates()) * training_set_fraction)
        i = 0

        for date in self.get_dates()[1 : num_training_dates - 1]:
            keywords_wconhist: List[Keyword] = self.get_keywords(
                date=date, kw_class="WCONHIST"
            )
            if keywords_wconhist:
                for keyword_wconhist in keywords_wconhist:
                    if not np.isnan(keyword_wconhist.oil_rate):
                        i += 1
                    if not np.isnan(keyword_wconhist.gas_rate):
                        i += 1
                    if not np.isnan(keyword_wconhist.bhp):
                        i += 1
                    if not np.isnan(keyword_wconhist.thp):
                        i += 1

            keywords_wconinjh: List[Keyword] = self.get_keywords(
                date=date, kw_class="WCONINJH"
            )
            if keywords_wconinjh:
                for keyword__wconinjh in keywords_wconinjh:
                    if not np.isnan(keyword__wconinjh.bhp):
                        i += 1
                    if not np.isnan(keyword__wconinjh.thp):
                        i += 1

        return i

    @staticmethod
    def _retrieve_date_first_non_zero_prodinj(
        df_production_data: pd.DataFrame, well_name: str
    ) -> Union[datetime.date, None]:
        """
        Helper function to retrieve the date of first non-zero production or injection.

        Args:
            df_production_data: DataFrame with all production data
            well_name: Name of the well to retrieve date for

        Returns:
            The first date of non-zero production or None if no such date exist

        """
        well_data = df_production_data[df_production_data["WELL_NAME"] == well_name]

        well_data = well_data[well_data != 0.0][
            ["date"]
            + [
                column
                for column in ["WOPR", "WWPR", "WGPR", "WBHP", "WTHP", "WGIR", "WWIR"]
                if column in well_data.columns
            ]
        ].dropna(axis=0, how="all")

        return well_data.iloc[0]["date"] if well_data.shape[0] > 0 else None<|MERGE_RESOLUTION|>--- conflicted
+++ resolved
@@ -167,11 +167,7 @@
                         date=value["date"],
                         well_name=value["WELL_NAME"],
                         status=value["WSTAT"],
-<<<<<<< HEAD
-                        control_mode=self._prod_control_mode,
-=======
                         prod_control_mode=self._prod_control_mode,
->>>>>>> 3d4b6d20
                         vfp_table=vfp_tables[value["WELL_NAME"]],
                         oil_rate=value["WOPR"],
                         water_rate=value["WWPR"],
@@ -206,11 +202,7 @@
                         rate=value["WWIR"],
                         bhp=value["WBHP"],
                         thp=value["WTHP"],
-<<<<<<< HEAD
-                        target=self._inj_control_mode,
-=======
                         inj_control_mode=self._inj_control_mode,
->>>>>>> 3d4b6d20
                     )
                 )
             elif value["TYPE"] == "GI" and start_date and value["date"] >= start_date:
@@ -223,11 +215,7 @@
                         rate=value["WGIR"],
                         bhp=value["WBHP"],
                         thp=value["WTHP"],
-<<<<<<< HEAD
-                        target=self._inj_control_mode,
-=======
                         inj_control_mode=self._inj_control_mode,
->>>>>>> 3d4b6d20
                     )
                 )
 
