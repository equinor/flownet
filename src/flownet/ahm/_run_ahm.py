import argparse
from typing import Union, List, Optional

import json
from operator import add

import numpy as np
import pandas as pd
from scipy.optimize import minimize
from configsuite import ConfigSuite

from ..realization import Schedule
from ..network_model import NetworkModel
from ..network_model import create_connections
from ._assisted_history_matching import AssistedHistoryMatching

from ..parameters import (
    PorvPoroTrans,
    RockCompressibility,
    RelativePermeability,
    Aquifer,
    Equilibration,
    FaultTransmissibility,
    Parameter,
)
from ..data import FlowData


def _find_training_set_fraction(
    schedule: Schedule, config: ConfigSuite.snapshot
) -> float:
    """
    Args:
        schedule: FlowNet Schedule instance
        config: Information from the FlowNet config yaml
    Returns:
        Fraction of the observations to be used as a training set

    """
    training_set_fraction = 1.0

    if config.flownet.training_set_end_date is not None:
        if (
            not schedule.get_first_date()
            <= config.flownet.training_set_end_date
            <= schedule.get_dates()[-1]
        ):
            raise AssertionError("Training set end date outside of date range")
        training_set_fraction = float(
            sum(
                date < config.flownet.training_set_end_date
                for date in schedule.get_dates()
            )
            / len(schedule.get_dates())
        )
    elif config.flownet.training_set_fraction is not None:
        training_set_fraction = config.flownet.training_set_fraction

    return training_set_fraction


def _find_dist_minmax(min_val: Optional[float], max_val: Optional[float], mean_val: float) -> float:

    """
    Find the distribution min or max for a loguniform distribution, assuming only
    one of these and the mean are given

    Args:
        min_val: minimum value for the distribution
        max_val: maximum value for the distribution
        mean_val: mean value for the distribution

    Returns:
        The missing minimum or maximum value

    """
    # pylint: disable=cell-var-from-loop
    if min_val is None:
        result = minimize(
            lambda x: (mean_val - ((max_val - x) / np.log(max_val / x))) ** 2,
            x0=mean_val,
            tol=1e-9,
            method="L-BFGS-B",
            bounds=[(1e-9, mean_val)],
        ).x[0]
    if max_val is None:
        result = minimize(
            lambda x: (mean_val - ((x - min_val) / np.log(x / min_val))) ** 2,
            x0=mean_val,
            tol=1e-9,
            method="L-BFGS-B",
            bounds=[(mean_val, None)],
        ).x[0]

    return result


def _get_distribution(
    parameters: Union[str, List[str]], parameters_config: dict, index: list
) -> pd.DataFrame:
    """
    Create the distribution min-max for one or more parameters

    Args:
        parameters: which parameter(s) should be outputted in the dataframe
        parameters_config: the parameters definition from the configuration file
        index: listing used to determine how many times to repeat the distribution

    Returns:
        A dataframe with distributions for the requested parameter(s)

    """
    if not isinstance(parameters, list):
        parameters = [parameters]

    df = pd.DataFrame(index=index)

    for parameter in parameters:
        parameter_config = getattr(parameters_config, parameter)

        if parameter_config.mean is not None:
            mean = parameter_config.mean

            if parameter_config.loguniform is True:
                # pylint: disable=cell-var-from-loop
                if parameter_config.max is not None:
                    dist_max = parameter_config.max
                    dist_min = _find_dist_minmax(None, dist_max, mean)
                else:
                    dist_min = parameter_config.min
                    dist_max = _find_dist_minmax(dist_min, None, mean)
            else:
                if parameter_config.max is not None:
                    dist_max = parameter_config.max
                    dist_min = mean - (dist_max - mean)
                else:
                    dist_min = parameter_config.min
                    dist_max = mean + (mean - dist_min)
        else:
            dist_min = parameter_config.min
            dist_max = parameter_config.max

        df[f"minimum_{parameter}"] = dist_min
        df[f"maximum_{parameter}"] = dist_max
        df[f"loguniform_{parameter}"] = parameter_config.loguniform

    return df


def update_distribution(
        parameters: List[Parameter], ahm_case: str
) -> List[Parameter]:
    """
    Update the prior distribution min-max for one or more parameters based on
    the mean of the posterior distribution. It is assumed that the prior min
    and max values cannot be exceeded.

    Args:
        parameters: which parameter(s) should be updated
        ahm_case: path to a previous HM experiment folder

    Returns:
        The parameters list with updated distributions.

    """

    df = pd.read_parquet(ahm_case + "/parameters_iteration-latest.parquet.gzip")

    count_index = 0
    for realization_index in df.index.values.tolist():
        count_index += 1
        unsorted_random_samples = json.loads(
            df[df.index == realization_index].transpose().to_json()
        )[str(realization_index)]

        sorted_names = sorted(
            list(unsorted_random_samples.keys()), key=lambda x: int(x.split("_")[0])
        )
        sorted_random_samples = [unsorted_random_samples[name] for name in sorted_names]

        for parameter in parameters:
            n = len(parameter.random_variables)
            random_samples = sorted_random_samples[:n]
            del sorted_random_samples[:n]
            if count_index == 1:
                parameter.mean_values = random_samples
            else:
                parameter.mean_values = list(
                    map(add, parameter.mean_values, random_samples)
                )

    # compute ensemble-mean values
    for parameter in parameters:
        parameter.mean_values = [
            value / float(df.shape[0]) for value in parameter.mean_values
        ]

    # update the distributions
    for parameter in parameters:
        n = len(parameter.random_variables)

        for i, var in enumerate(parameter.random_variables):
            mean = parameter.mean_values[i]

            loguniform = var.ert_gen_kw.split()[0] == "LOGUNIF"
            dist_min0 = var.minimum
            dist_max0 = var.maximum

            if loguniform is True:
                dist_max = dist_max0
                dist_min = _find_dist_minmax(None, dist_max, mean)
                if dist_min < dist_min0:
                    dist_min = dist_min0
                    dist_max = _find_dist_minmax(dist_min, None, mean)
            else:
                dist_max = dist_max0
                dist_min = mean - (dist_max - mean)
                if dist_min < dist_min0:
                    dist_min = dist_min0
                    dist_max = mean + (mean - dist_min)
            var.minimum = dist_min
            var.maximum = dist_max

    return parameters


# pylint: disable=too-many-branches,too-many-statements
def run_flownet_history_matching(
    config: ConfigSuite.snapshot, args: argparse.Namespace
):
    """
    Creates and runs an ERT setup, given user configuration.

    Args:
        config: Configsuite parsed user provided configuration.
        args: Argparse parsed command line arguments.

    Returns:
        Nothing

    """
    # pylint: disable=too-many-locals

    # Define variables
    area = 100
    cell_length = config.flownet.cell_length
    fast_pyscal = config.flownet.fast_pyscal

    # Load production and well coordinate data
    field_data = FlowData(
        config.flownet.data_source.simulation.input_case,
        perforation_handling_strategy=config.flownet.perforation_handling_strategy,
    )
    df_production_data: pd.DataFrame = field_data.production
    df_coordinates: pd.DataFrame = field_data.coordinates

    # Load fault data if required
    df_fault_planes: Optional[pd.DataFrame] = (
        field_data.faults if config.model_parameters.fault_mult else None
    )

    concave_hull_bounding_boxes: Optional[np.ndarray] = None
    if config.flownet.data_source.concave_hull:
        concave_hull_bounding_boxes = field_data.grid_cell_bounding_boxes

    df_connections: pd.DataFrame = create_connections(
        df_coordinates, config, concave_hull_bounding_boxes=concave_hull_bounding_boxes
    )

    network = NetworkModel(
        df_connections,
        cell_length=cell_length,
        area=area,
        fault_planes=df_fault_planes,
        fault_tolerance=config.flownet.fault_tolerance,
    )

    schedule = Schedule(network, df_production_data, config.name)

    #########################################
    # Set the range on uncertain parameters #
    #########################################

    ##########################################
    # Pore volume, porosity and permeability #
    ##########################################

    # Create a tube index to cell index dataframe:
    ti2ci = pd.DataFrame(data=network.grid.index, index=network.grid.model)

    porv_poro_trans_dist_values = _get_distribution(
        ["bulkvolume_mult", "porosity", "permeability"],
        config.model_parameters,
        network.grid.model.unique(),
    )

    #########################################
    # Relative Permeability                 #
    #########################################

    # Create a Pandas dataframe with all SATNUMs based on the chosen scheme
    if config.model_parameters.relative_permeability.scheme == "individual":
        df_satnum = pd.DataFrame(
            range(1, len(network.grid.model.unique()) + 1), columns=["SATNUM"]
        )
    elif config.model_parameters.relative_permeability.scheme == "global":
        df_satnum = pd.DataFrame(
            [1] * len(network.grid.model.unique()), columns=["SATNUM"]
        )
    else:
        raise ValueError(
            f"The relative permeability scheme "
            f"'{config.model_parameters.relative_permeability.scheme}' is not valid.\n"
            f"Valid options are 'global' or 'individual'."
        )

    # Create a pandas dataframe with all parameter definition for each individual tube
    relperm_dist_values = pd.DataFrame(
        columns=["parameter", "minimum", "maximum", "loguniform", "satnum"]
    )

    relperm_dict = {
        key: values
        for key, values in config.model_parameters.relative_permeability._asdict().items()
        if not all(value is None for value in values)
    }

    relperm_parameters = {
        key: relperm_dict[key] for key in relperm_dict if key != "scheme"
    }

    for i in df_satnum["SATNUM"].unique():
        info = [
            relperm_parameters.keys(),
            [relperm_parameters[key].min for key in relperm_parameters],
            [relperm_parameters[key].max for key in relperm_parameters],
            [False] * len(relperm_parameters),
            [i] * len(relperm_parameters),
        ]

        relperm_dist_values = relperm_dist_values.append(
            pd.DataFrame(
                list(map(list, zip(*info))),
                columns=["parameter", "minimum", "maximum", "loguniform", "satnum"],
            ),
            ignore_index=True,
        )

    #########################################
    # Equilibration                         #
    #########################################

    # Create a Pandas dataframe with all EQLNUM based on the chosen scheme
    if config.model_parameters.equil.scheme == "individual":
        df_eqlnum = pd.DataFrame(
            range(1, len(network.grid.model.unique()) + 1), columns=["EQLNUM"]
        )
    elif config.model_parameters.equil.scheme == "global":
        df_eqlnum = pd.DataFrame(
            [1] * len(network.grid.model.unique()), columns=["EQLNUM"]
        )
    else:
        raise ValueError(
            f"The equilibration scheme "
            f"'{config.model_parameters.relative_permeability.scheme}' is not valid.\n"
            f"Valid options are 'global' or 'individual'."
        )

    # Create a pandas dataframe with all parameter definition for each individual tube
    equil_dist_values = pd.DataFrame(
        columns=["parameter", "minimum", "maximum", "loguniform", "eqlnum"]
    )

    equil_config = config.model_parameters.equil
    for i in df_eqlnum["EQLNUM"].unique():
        info = [
            ["datum_pressure", "owc_depth", "gwc_depth", "goc_depth"],
            [
                equil_config.datum_pressure.min,
                None if equil_config.owc_depth is None else equil_config.owc_depth.min,
                None if equil_config.gwc_depth is None else equil_config.gwc_depth.min,
                None if equil_config.goc_depth is None else equil_config.goc_depth.min,
            ],
            [
                equil_config.datum_pressure.max,
                None if equil_config.owc_depth is None else equil_config.owc_depth.max,
                None if equil_config.gwc_depth is None else equil_config.gwc_depth.max,
                None if equil_config.goc_depth is None else equil_config.goc_depth.max,
            ],
            [False] * 4,
            [i] * 4,
        ]

        equil_dist_values = equil_dist_values.append(
            pd.DataFrame(
                list(map(list, zip(*info))),
                columns=["parameter", "minimum", "maximum", "loguniform", "eqlnum"],
            ),
            ignore_index=True,
        )

    equil_dist_values.dropna(inplace=True)

    #########################################
    # Fault transmissibility                #
    #########################################

    if isinstance(network.faults, dict):
        fault_mult_dist_values = _get_distribution(
            ["fault_mult"],
            config.model_parameters,
            list(network.faults.keys()),
        )

    #########################################
    # Aquifer                               #
    #########################################

    if all(config.model_parameters.aquifer) and all(
        config.model_parameters.aquifer.size_in_bulkvolumes
    ):

        aquifer_config = config.model_parameters.aquifer

        # Create a Pandas dataframe with parameters for all aquifers, based on the chosen scheme
        if aquifer_config.scheme == "individual":
            df_aquid = pd.DataFrame(
                range(1, len(network.aquifers_xyz) + 1), columns=["AQUID"]
            )
        elif aquifer_config.scheme == "global":
            df_aquid = pd.DataFrame([1] * len(network.aquifers_xyz), columns=["AQUID"])
        else:
            raise ValueError(
                f"The aquifer scheme "
                f"'{aquifer_config['scheme']}' is not valid.\n"
                f"Valid options are 'global' or 'individual'."
            )

        # Create a pandas dataframe with all parameter definition for each individual tube
        aquifer_dist_values = pd.DataFrame(
            columns=["parameter", "minimum", "maximum", "loguniform", "aquid"]
        )

        aquifer_parameters = {
            key: value
            for key, value in aquifer_config._asdict().items()
            if key not in ("scheme", "type", "fraction", "delta_depth", "datum_depth")
        }

        for i in df_aquid["AQUID"].unique():
            info = [
                aquifer_parameters.keys(),
                [param.min for param in aquifer_parameters.values()],
                [param.max for param in aquifer_parameters.values()],
                [param.loguniform for param in aquifer_parameters.values()],
                [i] * len(aquifer_parameters),
            ]

            aquifer_dist_values = aquifer_dist_values.append(
                pd.DataFrame(
                    list(map(list, zip(*info))),
                    columns=["parameter", "minimum", "maximum", "loguniform", "aquid"],
                ),
                ignore_index=True,
            )

    parameters = [
        PorvPoroTrans(porv_poro_trans_dist_values, ti2ci, network),
        RelativePermeability(
            relperm_dist_values,
            ti2ci,
            df_satnum,
            config.flownet.phases,
            fast_pyscal=fast_pyscal,
        ),
        Equilibration(
            equil_dist_values,
            network,
            ti2ci,
            df_eqlnum,
            equil_config.datum_depth,
            config.flownet.pvt.rsvd,
        ),
    ]

    if all(config.model_parameters.rock_compressibility):
        parameters.append(
            RockCompressibility(
                config.model_parameters.rock_compressibility.reference_pressure,
                config.model_parameters.rock_compressibility.min,
                config.model_parameters.rock_compressibility.max,
            ),
        )

    if all(config.model_parameters.aquifer) and all(
        config.model_parameters.aquifer.size_in_bulkvolumes
    ):
        parameters.append(
            Aquifer(aquifer_dist_values, network, scheme=aquifer_config.scheme)
        )

    if isinstance(network.faults, dict):
        parameters.append(FaultTransmissibility(fault_mult_dist_values, network))

<<<<<<< HEAD
    if config.model_parameters.ahm_case is not None:
        parameters = update_distribution(parameters, config.model_parameters.ahm_case)

    ahm = AssistedHistoryMatching(network, schedule, parameters, config,)
=======
    ahm = AssistedHistoryMatching(
        network,
        schedule,
        parameters,
        config,
    )
>>>>>>> 6a71e801

    ahm.create_ert_setup(
        args=args,
        training_set_fraction=_find_training_set_fraction(schedule, config),
    )

    ahm.report()

    ahm.run_ert(weights=config.ert.ensemble_weights)<|MERGE_RESOLUTION|>--- conflicted
+++ resolved
@@ -502,19 +502,15 @@
     if isinstance(network.faults, dict):
         parameters.append(FaultTransmissibility(fault_mult_dist_values, network))
 
-<<<<<<< HEAD
     if config.model_parameters.ahm_case is not None:
         parameters = update_distribution(parameters, config.model_parameters.ahm_case)
 
-    ahm = AssistedHistoryMatching(network, schedule, parameters, config,)
-=======
     ahm = AssistedHistoryMatching(
         network,
         schedule,
         parameters,
         config,
     )
->>>>>>> 6a71e801
 
     ahm.create_ert_setup(
         args=args,
