--- conflicted
+++ resolved
@@ -58,11 +58,8 @@
     return training_set_fraction
 
 
-<<<<<<< HEAD
 def _find_dist_minmax(min_val: Optional[float], max_val: Optional[float], mean_val: float) -> float:
-=======
-def _find_dist_minmax(min_val: float, max_val: float, mean_val: float) -> float:
->>>>>>> 766d3bd8
+
     """
     Find the distribution min or max for a loguniform distribution, assuming only
     one of these and the mean are given
@@ -148,6 +145,7 @@
 
     return df
 
+
 def update_distribution(
         parameters: Union[str, List[str]], ahm_case: str
 ) -> Union[str, List[str]]:
@@ -167,28 +165,6 @@
 
     df = pd.read_parquet(ahm_case + "/parameters_iteration-latest.parquet.gzip")
 
-<<<<<<< HEAD
-def update_distribution(
-        parameters: Union[str, List[str]], ahm_case: str
-) -> Union[str, List[str]]:
-    """
-    Update the prior distribution min-max for one or more parameters based on
-    the mean of the posterior distribution. It is assumed that the prior min
-    and max values cannot be exceeded.
-
-    Args:
-        parameters: which parameter(s) should be updated
-        ahm_case: path to a previous HM experiment folder
-
-    Returns:
-        The parameters list with updated distributions.
-
-    """
-
-    df = pd.read_parquet(ahm_case + "/parameters_iteration-latest.parquet.gzip")
-
-=======
->>>>>>> 766d3bd8
     count_index = 0
     for realization_index in df.index.values.tolist():
         count_index += 1
@@ -246,13 +222,8 @@
 
     return parameters
 
-<<<<<<< HEAD
-
-# pylint: disable=too-many-branches
-=======
-  
+
 # pylint: disable=too-many-branches,too-many-statements
->>>>>>> 766d3bd8
 def run_flownet_history_matching(
     config: ConfigSuite.snapshot, args: argparse.Namespace
 ):
