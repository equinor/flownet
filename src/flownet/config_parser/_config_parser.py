import warnings
import os
import pathlib
from typing import Dict, Optional, List, Union

import yaml
import configsuite
from configsuite import types, MetaKeys as MK, ConfigSuite

from ._merge_configs import merge_configs
from ..data.from_flow import FlowData


# Small workaround while waiting for https://github.com/equinor/configsuite/pull/157
# to be merged and released in upstream ConfigSuite:
def create_schema_without_arguments() -> Dict:
    return create_schema()


def create_schema(config_folder: Optional[pathlib.Path] = None) -> Dict:
    """
    Returns a configsuite type schema, where configuration value types are defined, together
    with which values are optional and/or has default values.

    Args:
        config_folder:

    Returns:
        Dictionary to be used as configsuite type schema

    """

    @configsuite.transformation_msg("Convert 'None' to None")
    def _none_to_none(
        input_data: Union[str, int, float, None]
    ) -> Union[str, int, float, None]:
        """
        Converts "None" to None
        Args:
            input_data:

        Returns:
            The input_data. If the input is "None" it is converted to None (str to None)
        """
        if input_data == "None":
            return None

        return input_data

    @configsuite.transformation_msg("Convert string to lower case")
    def _to_lower(input_data: Union[List[str], str]) -> Union[List[str], str]:
        if isinstance(input_data, str):
            return input_data.lower()

        return [x.lower() for x in input_data]

    @configsuite.transformation_msg("Convert string to upper case")
    def _to_upper(input_data: Union[List[str], str]) -> Union[List[str], str]:
        if isinstance(input_data, str):
            return input_data.upper()

        return [x.upper() for x in input_data]

    @configsuite.transformation_msg("Convert input string to absolute path")
    def _to_abs_path(path: Optional[str]) -> str:
        """
        Helper function for the configsuite. Takes in a path as a string and
        attempts to convert it to an absolute path.

        Args:
            path: A relative or absolute path or None

        Returns:
            Absolute path or empty string

        """
        if path is None:
            return ""
        if pathlib.Path(path).is_absolute():
            return str(pathlib.Path(path).resolve())
        return str((config_folder / pathlib.Path(path)).resolve())  # type: ignore

    return {
        MK.Type: types.NamedDict,
        MK.Content: {
            "name": {
                MK.Type: types.String,
                MK.Description: "Name of the FlowNet model, used e.g. in generated output report",
            },
            "flownet": {
                MK.Type: types.NamedDict,
                MK.Content: {
                    "data_source": {
                        MK.Type: types.NamedDict,
                        MK.Content: {
                            "simulation": {
                                MK.Type: types.NamedDict,
                                MK.Content: {
                                    "input_case": {
                                        MK.Type: types.String,
                                        MK.Transformation: _to_abs_path,
                                        MK.Description: "Simulation input case to be used as data source for FlowNet",
                                    },
                                    "well_logs": {
                                        MK.Type: types.Bool,
                                        MK.AllowNone: True,
                                    },
                                    "vectors": {
                                        MK.Type: types.NamedDict,
                                        MK.Description: "Which vectors to use as observation data sources",
                                        MK.Content: {
                                            "WTHP": {
                                                MK.Type: types.NamedDict,
                                                MK.Content: {
                                                    "rel_error": {
                                                        MK.Type: types.Number,
                                                        MK.AllowNone: True,
                                                    },
                                                    "min_error": {
                                                        MK.Type: types.Number,
                                                        MK.AllowNone: True,
                                                    },
                                                },
                                            },
                                            "WBHP": {
                                                MK.Type: types.NamedDict,
                                                MK.Content: {
                                                    "rel_error": {
                                                        MK.Type: types.Number,
                                                        MK.AllowNone: True,
                                                    },
                                                    "min_error": {
                                                        MK.Type: types.Number,
                                                        MK.AllowNone: True,
                                                    },
                                                },
                                            },
                                            "WOPR": {
                                                MK.Type: types.NamedDict,
                                                MK.Content: {
                                                    "rel_error": {
                                                        MK.Type: types.Number,
                                                        MK.AllowNone: True,
                                                    },
                                                    "min_error": {
                                                        MK.Type: types.Number,
                                                        MK.AllowNone: True,
                                                    },
                                                },
                                            },
                                            "WGPR": {
                                                MK.Type: types.NamedDict,
                                                MK.Content: {
                                                    "rel_error": {
                                                        MK.Type: types.Number,
                                                        MK.AllowNone: True,
                                                    },
                                                    "min_error": {
                                                        MK.Type: types.Number,
                                                        MK.AllowNone: True,
                                                    },
                                                },
                                            },
                                            "WWPR": {
                                                MK.Type: types.NamedDict,
                                                MK.Content: {
                                                    "rel_error": {
                                                        MK.Type: types.Number,
                                                        MK.AllowNone: True,
                                                    },
                                                    "min_error": {
                                                        MK.Type: types.Number,
                                                        MK.AllowNone: True,
                                                    },
                                                },
                                            },
                                            "WWIR": {
                                                MK.Type: types.NamedDict,
                                                MK.Content: {
                                                    "rel_error": {
                                                        MK.Type: types.Number,
                                                        MK.AllowNone: True,
                                                    },
                                                    "min_error": {
                                                        MK.Type: types.Number,
                                                        MK.AllowNone: True,
                                                    },
                                                },
                                            },
                                            "WGIR": {
                                                MK.Type: types.NamedDict,
                                                MK.Content: {
                                                    "rel_error": {
                                                        MK.Type: types.Number,
                                                        MK.AllowNone: True,
                                                    },
                                                    "min_error": {
                                                        MK.Type: types.Number,
                                                        MK.AllowNone: True,
                                                    },
                                                },
                                            },
                                        },
                                    },
                                },
                            },
                            "concave_hull": {MK.Type: types.Bool, MK.AllowNone: True},
                        },
                    },
                    "constraining": {
                        MK.Type: types.NamedDict,
                        MK.Content: {
                            "kriging": {
                                MK.Type: types.NamedDict,
                                MK.Content: {
                                    "enabled": {
                                        MK.Type: types.Bool,
                                        MK.Default: False,
                                        MK.Description: "Switch to enable or disable kriging on well log data.",
                                    },
                                    "n": {
                                        MK.Type: types.Integer,
                                        MK.Default: 20,
                                        MK.Description: "Number of kriged values in each direct. E.g, n = 10 -> "
                                        "10x10x10 = 1000 values.",
                                    },
                                    "n_lags": {
                                        MK.Type: types.Integer,
                                        MK.Default: 6,
                                        MK.Description: "Number of averaging bins for the semivariogram.",
                                    },
                                    "anisotropy_scaling_z": {
                                        MK.Type: types.Number,
                                        MK.Default: 10,
                                        MK.Description: "Scalar stretching value to take into account anisotropy. ",
                                    },
                                    "variogram_model": {
                                        MK.Type: types.String,
                                        MK.Default: "spherical",
                                        MK.Description: "Specifies which variogram model to use. See PyKridge "
                                        "documentation for valid options.",
                                    },
                                    "permeability_variogram_parameters": {
                                        MK.Type: types.Dict,
                                        MK.Description: "Parameters that define the specified variogram model. "
                                        "Permeability model sill and nugget are in log scale. See "
                                        "PyKridge documentation for valid options.",
                                        MK.Content: {
                                            MK.Key: {MK.Type: types.String},
                                            MK.Value: {MK.Type: types.Number},
                                        },
                                    },
                                    "porosity_variogram_parameters": {
                                        MK.Type: types.Dict,
                                        MK.Description: "Parameters that define the specified variogram model. See "
                                        "PyKridge documentation for valid options.",
                                        MK.Content: {
                                            MK.Key: {MK.Type: types.String},
                                            MK.Value: {MK.Type: types.Number},
                                        },
                                    },
                                },
                            },
                        },
                    },
                    "pvt": {
                        MK.Type: types.NamedDict,
                        MK.Content: {
                            "rsvd": {
                                MK.Type: types.String,
                                MK.Transformation: _to_abs_path,
                                MK.AllowNone: True,
                            },
                        },
                    },
                    "phases": {
                        MK.Type: types.List,
                        MK.Content: {MK.Item: {MK.Type: types.String}},
                        MK.Transformation: _to_lower,
                        MK.Description: "List of phases to be used in FlowNet "
                        "(valid phases are oil, gas, water, disgas, vapoil",
                    },
                    "cell_length": {MK.Type: types.Number},
                    "training_set_end_date": {
                        MK.Type: types.Date,
                        MK.AllowNone: True,
                    },
                    "training_set_fraction": {
                        MK.Type: types.Number,
                        MK.AllowNone: True,
                    },
                    "additional_flow_nodes": {
                        MK.Type: types.Integer,
                        MK.Default: 100,
                    },
                    "additional_node_candidates": {
                        MK.Type: types.Integer,
                        MK.Default: 1000,
                        MK.Description: "Number of additional nodes to create "
                        "(using Mitchell's best candidate algorithm)",
                    },
                    "hull_factor": {MK.Type: types.Number, MK.Default: 1.2},
                    "random_seed": {
                        MK.Type: types.Number,
                        MK.AllowNone: True,
                        MK.Description: "Adding this makes sure two FlowNet "
                        "runs create the exact same output",
                    },
                    "perforation_handling_strategy": {
                        MK.Type: types.String,
                        MK.Default: "bottom_point",
                        MK.Description: "Strategy to be used when creating perforations. Valid options are "
                        "'bottom'_point', 'top_point', 'multiple', 'time_avg_open_location' and "
                        "'multiple_based_on_workovers'.",
                    },
                    "fast_pyscal": {
                        MK.Type: types.Bool,
                        MK.Default: True,
                        MK.Description: "If True, pyscal uses some reasonable "
                        "approximation to reduce running time. It also skips "
                        "validity tests",
                    },
                    "fault_tolerance": {MK.Type: types.Number, MK.Default: 1.0e-5},
                    "max_distance": {MK.Type: types.Number, MK.Default: 1e12},
                    "max_distance_fraction": {MK.Type: types.Number, MK.Default: 0},
                    "prod_control_mode": {
                        MK.Type: types.String,
                        MK.Default: "RESV",
                    },
                    "inj_control_mode": {
                        MK.Type: types.String,
                        MK.Default: "RATE",
                    },
                    "hyperopt": {
                        MK.Type: types.NamedDict,
                        MK.Content: {
                            "n_runs": {
                                MK.Type: types.Number,
                                MK.Default: 10,
                                MK.Description: "Number of runs flownet ahm runs in Hyperopt run.",
                            },
                            "mode": {
                                MK.Type: types.String,
                                MK.Default: "random",
                                MK.Description: "Hyperopt mode to run with. Valid options are 'random', "
                                "'tpe' and 'adaptive_tpe'.",
                            },
                            "loss": {
                                MK.Type: types.NamedDict,
                                MK.Content: {
                                    "keys": {
                                        MK.Type: types.List,
                                        MK.Content: {
                                            MK.Item: {
                                                MK.Type: types.String,
                                                MK.AllowNone: True,
                                            },
                                        },
                                        MK.Description: "List of keys, as defined in the analysis section, "
                                        "to be used as loss function for Hyperopt.",
                                    },
                                    "factors": {
                                        MK.Type: types.List,
                                        MK.Content: {
                                            MK.Item: {
                                                MK.Type: types.Number,
                                                MK.AllowNone: True,
                                            }
                                        },
                                        MK.Description: "List of factors to scale the keys.",
                                    },
                                    "metric": {
                                        MK.Type: types.String,
                                        MK.Default: "RMSE",
                                        MK.Description: "Metric to be used in Hyperopt.",
                                    },
                                },
                            },
                        },
                    },
                },
            },
            "ert": {
                MK.Type: types.NamedDict,
                MK.Content: {
                    "runpath": {
                        MK.Type: types.String,
                        MK.Default: "output/runpath/realization-%d/iter-%d",
                    },
                    "enspath": {
                        MK.Type: types.String,
                        MK.Default: "output/storage",
                    },
                    "eclbase": {
                        MK.Type: types.String,
                        MK.Default: "./eclipse/model/FLOWNET_REALIZATION",
                    },
                    "static_include_files": {
                        MK.Type: types.String,
                        MK.Transformation: _to_abs_path,
                        MK.Default: pathlib.Path(
                            os.path.dirname(os.path.realpath(__file__))
                        )
                        / "static_include_files"
                        / ".."
                        / "static",
                    },
                    "realizations": {
                        MK.Type: types.NamedDict,
                        MK.Content: {
                            "num_realizations": {
                                MK.Type: types.Integer,
                                MK.Description: "Number of realizations to create",
                            },
                            "required_success_percent": {
                                MK.Type: types.Number,
                                MK.Default: 20,
                                MK.Description: "Percentage of the realizations that "
                                "need to suceed, if not the FlowNet worklow is stopped.",
                            },
                            "max_runtime": {
                                MK.Type: types.Integer,
                                MK.Default: 300,
                                MK.Description: "Maximum number of seconds allowed "
                                "for a single realization, if not that realization "
                                "is treated as a failed realization.",
                            },
                        },
                    },
                    "simulator": {
                        MK.Type: types.NamedDict,
                        MK.Content: {
                            "name": {
                                MK.Type: types.String,
                                MK.Transformation: _to_lower,
                                MK.Default: "flow",
                                MK.Description: "Simulator to use (typically either "
                                "'flow' or 'eclipse'",
                            },
                            "version": {
                                MK.Type: types.String,
                                MK.AllowNone: True,
                                MK.Description: "Version of the simulator to use",
                            },
                        },
                    },
                    "queue": {
                        MK.Type: types.NamedDict,
                        MK.Content: {
                            "system": {MK.Type: types.String},
                            "name": {MK.Type: types.String, MK.AllowNone: True},
                            "server": {MK.Type: types.String, MK.AllowNone: True},
                            "max_running": {MK.Type: types.Integer},
                        },
                    },
                    "ensemble_weights": {
                        MK.Type: types.List,
                        MK.Content: {MK.Item: {MK.Type: types.Number}},
                    },
                    "yamlobs": {
                        MK.Type: types.String,
                        MK.Default: "./observations.yamlobs",
                        MK.Description: "Observation file used by fmu-ensemble "
                        "and webviz",
                    },
                    "analysis": {
                        MK.Type: types.NamedDict,
                        MK.Content: {
                            "metric": {
                                MK.Type: types.List,
                                MK.Content: {
                                    MK.Item: {MK.Type: types.String, MK.AllowNone: True}
                                },
                                MK.Transformation: _to_upper,
                                MK.Description: "List of accuracy metrics to be computed "
                                "in FlowNet analysis workflow",
                            },
                            "quantity": {
                                MK.Type: types.List,
                                MK.Content: {
                                    MK.Item: {MK.Type: types.String, MK.AllowNone: True}
                                },
                                MK.Transformation: _to_upper,
                                MK.Description: "List of summary vectors for which accuracy "
                                "is to be computed",
                            },
                            "start": {MK.Type: types.Date, MK.AllowNone: True},
                            "end": {MK.Type: types.Date, MK.AllowNone: True},
                            "outfile": {
                                MK.Type: types.String,
                                MK.AllowNone: True,
                            },
                        },
                    },
                },
            },
            "model_parameters": {
                MK.Type: types.NamedDict,
                MK.Content: {
                    "permeability": {
                        MK.Type: types.NamedDict,
                        MK.Description: "Description of the permeability prior "
                        "distribution. You define either min and max, or one of "
                        "the endpoints and mean",
                        MK.Content: {
                            "min": {MK.Type: types.Number, MK.AllowNone: True},
                            "mean": {MK.Type: types.Number, MK.AllowNone: True},
                            "max": {MK.Type: types.Number, MK.AllowNone: True},
                            "base": {MK.Type: types.Number, MK.AllowNone: True},
                            "stddev": {MK.Type: types.Number, MK.AllowNone: True},
                            "distribution": {
                                MK.Type: types.String,
                                MK.Default: "uniform",
                                MK.Transformation: _to_lower,
                            },
                        },
                    },
                    "porosity": {
                        MK.Type: types.NamedDict,
                        MK.Description: "Description of the porosity prior "
                        "distribution. You define either min and max, or one of "
                        "the endpoints and mean",
                        MK.Content: {
                            "min": {MK.Type: types.Number, MK.AllowNone: True},
                            "mean": {MK.Type: types.Number, MK.AllowNone: True},
                            "max": {MK.Type: types.Number, MK.AllowNone: True},
                            "base": {MK.Type: types.Number, MK.AllowNone: True},
                            "stddev": {MK.Type: types.Number, MK.AllowNone: True},
                            "distribution": {
                                MK.Type: types.String,
                                MK.Default: "uniform",
                                MK.Transformation: _to_lower,
                            },
                        },
                    },
                    "bulkvolume_mult": {
                        MK.Type: types.NamedDict,
                        MK.Description: "Description of bulk volume multiplier "
                        "prior distribution. You define either min and max, or one "
                        "of the endpoints and mean. One multiplies is drawn per tube "
                        "which decreases/increases the default tube bulk volume "
                        "(which again is a proportional part of model convex hull bulk "
                        "with respect to tube length compared to other tubes).",
                        MK.Content: {
                            "min": {MK.Type: types.Number, MK.AllowNone: True},
                            "mean": {MK.Type: types.Number, MK.AllowNone: True},
                            "max": {MK.Type: types.Number, MK.AllowNone: True},
                            "base": {MK.Type: types.Number, MK.AllowNone: True},
                            "stddev": {MK.Type: types.Number, MK.AllowNone: True},
                            "distribution": {
                                MK.Type: types.String,
                                MK.Default: "uniform",
                                MK.Transformation: _to_lower,
                            },
                        },
                    },
                    "fault_mult": {
                        MK.Type: types.NamedDict,
                        MK.Description: "Description of the fault multiplicator "
                        "prior distribution. You define either min and max, or one "
                        "of the endpoints and mean",
                        MK.Content: {
                            "min": {MK.Type: types.Number, MK.AllowNone: True},
                            "mean": {MK.Type: types.Number, MK.AllowNone: True},
                            "max": {MK.Type: types.Number, MK.AllowNone: True},
                            "base": {MK.Type: types.Number, MK.AllowNone: True},
                            "stddev": {MK.Type: types.Number, MK.AllowNone: True},
                            "distribution": {
                                MK.Type: types.String,
                                MK.Default: "uniform",
                                MK.Transformation: _to_lower,
                            },
                        },
                    },
                    "relative_permeability": {
                        MK.Type: types.NamedDict,
                        MK.Description: "Add relative permeability uncertainty. "
                        "Which endpoints to give depends on phases requested in the "
                        "FlowNet model.",
                        MK.Content: {
                            "scheme": {
                                MK.Type: types.String,
                                MK.Description: "Either 'global' (one set of relative "
                                "permeability curves for the whole model), 'regions_from_sim' "
                                "(one set of curves for each SATNUM region in data source simulation) "
                                "or 'individual' (one set of curves per tube).",
                                MK.Default: "global",
                                MK.Transformation: _to_lower,
                            },
                            "interpolate": {
                                MK.Type: types.Bool,
                                MK.Description: "Uses the interpolation option between low/base/high "
                                "relative permeability curves if set to True (one interpolation "
                                "per SATNUM region. Only available for three phase problems.",
                                MK.Default: False,
                            },
                            "regions": {
                                MK.Type: types.List,
                                MK.Content: {
                                    MK.Item: {
                                        MK.Type: types.NamedDict,
                                        MK.Content: {
                                            "id": {
                                                MK.Type: types.Number,
                                                MK.AllowNone: True,
                                                MK.Transformation: _none_to_none,
                                            },
                                            "swirr": {
                                                MK.Type: types.NamedDict,
                                                MK.Content: {
                                                    "min": {
                                                        MK.Type: types.Number,
                                                        MK.AllowNone: True,
                                                    },
                                                    "mean": {
                                                        MK.Type: types.Number,
                                                        MK.AllowNone: True,
                                                    },
                                                    "max": {
                                                        MK.Type: types.Number,
                                                        MK.AllowNone: True,
                                                    },
                                                    "base": {
                                                        MK.Type: types.Number,
                                                        MK.AllowNone: True,
                                                    },
                                                    "stddev": {
                                                        MK.Type: types.Number,
                                                        MK.AllowNone: True,
                                                    },
                                                    "distribution": {
                                                        MK.Type: types.String,
                                                        MK.Default: "uniform",
                                                        MK.Transformation: _to_lower,
                                                    },
                                                    "low_optimistic": {
                                                        MK.Type: types.Bool,
                                                        MK.Default: False,
                                                        MK.Description: "This only has effect if interpolation "
                                                        "between low/base/high relative permeability curves is chosen. "
                                                        "If 'low_optimistic' is set to True, the minimum value for "
                                                        "this model parameter will be used to generate the high case "
                                                        "SCAL recommendation curves, and the maximum value will be "
                                                        "used for the low case SCAL recommendation curves.",
                                                    },
                                                },
                                            },
                                            "swl": {
                                                MK.Type: types.NamedDict,
                                                MK.Content: {
                                                    "min": {
                                                        MK.Type: types.Number,
                                                        MK.AllowNone: True,
                                                    },
                                                    "mean": {
                                                        MK.Type: types.Number,
                                                        MK.AllowNone: True,
                                                    },
                                                    "max": {
                                                        MK.Type: types.Number,
                                                        MK.AllowNone: True,
                                                    },
                                                    "base": {
                                                        MK.Type: types.Number,
                                                        MK.AllowNone: True,
                                                    },
                                                    "stddev": {
                                                        MK.Type: types.Number,
                                                        MK.AllowNone: True,
                                                    },
                                                    "distribution": {
                                                        MK.Type: types.String,
                                                        MK.Default: "uniform",
                                                        MK.Transformation: _to_lower,
                                                    },
                                                    "low_optimistic": {
                                                        MK.Type: types.Bool,
                                                        MK.Default: False,
                                                    },
                                                },
                                            },
                                            "swcr": {
                                                MK.Type: types.NamedDict,
                                                MK.Content: {
                                                    "min": {
                                                        MK.Type: types.Number,
                                                        MK.AllowNone: True,
                                                    },
                                                    "mean": {
                                                        MK.Type: types.Number,
                                                        MK.AllowNone: True,
                                                    },
                                                    "max": {
                                                        MK.Type: types.Number,
                                                        MK.AllowNone: True,
                                                    },
                                                    "base": {
                                                        MK.Type: types.Number,
                                                        MK.AllowNone: True,
                                                    },
                                                    "stddev": {
                                                        MK.Type: types.Number,
                                                        MK.AllowNone: True,
                                                    },
                                                    "distribution": {
                                                        MK.Type: types.String,
                                                        MK.Default: "uniform",
                                                        MK.Transformation: _to_lower,
                                                    },
                                                    "low_optimistic": {
                                                        MK.Type: types.Bool,
                                                        MK.Default: False,
                                                    },
                                                },
                                            },
                                            "sorw": {
                                                MK.Type: types.NamedDict,
                                                MK.Content: {
                                                    "min": {
                                                        MK.Type: types.Number,
                                                        MK.AllowNone: True,
                                                    },
                                                    "mean": {
                                                        MK.Type: types.Number,
                                                        MK.AllowNone: True,
                                                    },
                                                    "max": {
                                                        MK.Type: types.Number,
                                                        MK.AllowNone: True,
                                                    },
                                                    "base": {
                                                        MK.Type: types.Number,
                                                        MK.AllowNone: True,
                                                    },
                                                    "stddev": {
                                                        MK.Type: types.Number,
                                                        MK.AllowNone: True,
                                                    },
                                                    "distribution": {
                                                        MK.Type: types.String,
                                                        MK.Default: "uniform",
                                                        MK.Transformation: _to_lower,
                                                    },
                                                    "low_optimistic": {
                                                        MK.Type: types.Bool,
                                                        MK.Default: True,
                                                    },
                                                },
                                            },
                                            "krwend": {
                                                MK.Type: types.NamedDict,
                                                MK.Content: {
                                                    "min": {
                                                        MK.Type: types.Number,
                                                        MK.AllowNone: True,
                                                    },
                                                    "mean": {
                                                        MK.Type: types.Number,
                                                        MK.AllowNone: True,
                                                    },
                                                    "max": {
                                                        MK.Type: types.Number,
                                                        MK.AllowNone: True,
                                                    },
                                                    "base": {
                                                        MK.Type: types.Number,
                                                        MK.AllowNone: True,
                                                    },
                                                    "stddev": {
                                                        MK.Type: types.Number,
                                                        MK.AllowNone: True,
                                                    },
                                                    "distribution": {
                                                        MK.Type: types.String,
                                                        MK.Default: "uniform",
                                                        MK.Transformation: _to_lower,
                                                    },
                                                    "low_optimistic": {
                                                        MK.Type: types.Bool,
                                                        MK.Default: True,
                                                    },
                                                },
                                            },
                                            "kroend": {
                                                MK.Type: types.NamedDict,
                                                MK.Content: {
                                                    "min": {
                                                        MK.Type: types.Number,
                                                        MK.AllowNone: True,
                                                    },
                                                    "mean": {
                                                        MK.Type: types.Number,
                                                        MK.AllowNone: True,
                                                    },
                                                    "max": {
                                                        MK.Type: types.Number,
                                                        MK.AllowNone: True,
                                                    },
                                                    "base": {
                                                        MK.Type: types.Number,
                                                        MK.AllowNone: True,
                                                    },
                                                    "stddev": {
                                                        MK.Type: types.Number,
                                                        MK.AllowNone: True,
                                                    },
                                                    "distribution": {
                                                        MK.Type: types.String,
                                                        MK.Default: "uniform",
                                                        MK.Transformation: _to_lower,
                                                    },
                                                    "low_optimistic": {
                                                        MK.Type: types.Bool,
                                                        MK.Default: False,
                                                    },
                                                },
                                            },
                                            "nw": {
                                                MK.Type: types.NamedDict,
                                                MK.Content: {
                                                    "min": {
                                                        MK.Type: types.Number,
                                                        MK.AllowNone: True,
                                                    },
                                                    "mean": {
                                                        MK.Type: types.Number,
                                                        MK.AllowNone: True,
                                                    },
                                                    "max": {
                                                        MK.Type: types.Number,
                                                        MK.AllowNone: True,
                                                    },
                                                    "base": {
                                                        MK.Type: types.Number,
                                                        MK.AllowNone: True,
                                                    },
                                                    "stddev": {
                                                        MK.Type: types.Number,
                                                        MK.AllowNone: True,
                                                    },
                                                    "distribution": {
                                                        MK.Type: types.String,
                                                        MK.Default: "uniform",
                                                        MK.Transformation: _to_lower,
                                                    },
                                                    "low_optimistic": {
                                                        MK.Type: types.Bool,
                                                        MK.Default: False,
                                                    },
                                                },
                                            },
                                            "now": {
                                                MK.Type: types.NamedDict,
                                                MK.Content: {
                                                    "min": {
                                                        MK.Type: types.Number,
                                                        MK.AllowNone: True,
                                                    },
                                                    "mean": {
                                                        MK.Type: types.Number,
                                                        MK.AllowNone: True,
                                                    },
                                                    "max": {
                                                        MK.Type: types.Number,
                                                        MK.AllowNone: True,
                                                    },
                                                    "base": {
                                                        MK.Type: types.Number,
                                                        MK.AllowNone: True,
                                                    },
                                                    "stddev": {
                                                        MK.Type: types.Number,
                                                        MK.AllowNone: True,
                                                    },
                                                    "distribution": {
                                                        MK.Type: types.String,
                                                        MK.Default: "uniform",
                                                        MK.Transformation: _to_lower,
                                                    },
                                                    "low_optimistic": {
                                                        MK.Type: types.Bool,
                                                        MK.Default: True,
                                                    },
                                                },
                                            },
                                            "sorg": {
                                                MK.Type: types.NamedDict,
                                                MK.Content: {
                                                    "min": {
                                                        MK.Type: types.Number,
                                                        MK.AllowNone: True,
                                                    },
                                                    "mean": {
                                                        MK.Type: types.Number,
                                                        MK.AllowNone: True,
                                                    },
                                                    "max": {
                                                        MK.Type: types.Number,
                                                        MK.AllowNone: True,
                                                    },
                                                    "base": {
                                                        MK.Type: types.Number,
                                                        MK.AllowNone: True,
                                                    },
                                                    "stddev": {
                                                        MK.Type: types.Number,
                                                        MK.AllowNone: True,
                                                    },
                                                    "distribution": {
                                                        MK.Type: types.String,
                                                        MK.Default: "uniform",
                                                        MK.Transformation: _to_lower,
                                                    },
                                                    "low_optimistic": {
                                                        MK.Type: types.Bool,
                                                        MK.Default: True,
                                                    },
                                                },
                                            },
                                            "sgcr": {
                                                MK.Type: types.NamedDict,
                                                MK.Content: {
                                                    "min": {
                                                        MK.Type: types.Number,
                                                        MK.AllowNone: True,
                                                    },
                                                    "mean": {
                                                        MK.Type: types.Number,
                                                        MK.AllowNone: True,
                                                    },
                                                    "max": {
                                                        MK.Type: types.Number,
                                                        MK.AllowNone: True,
                                                    },
                                                    "base": {
                                                        MK.Type: types.Number,
                                                        MK.AllowNone: True,
                                                    },
                                                    "stddev": {
                                                        MK.Type: types.Number,
                                                        MK.AllowNone: True,
                                                    },
                                                    "distribution": {
                                                        MK.Type: types.String,
                                                        MK.Default: "uniform",
                                                        MK.Transformation: _to_lower,
                                                    },
                                                    "low_optimistic": {
                                                        MK.Type: types.Bool,
                                                        MK.Default: False,
                                                    },
                                                },
                                            },
                                            "ng": {
                                                MK.Type: types.NamedDict,
                                                MK.Content: {
                                                    "min": {
                                                        MK.Type: types.Number,
                                                        MK.AllowNone: True,
                                                    },
                                                    "mean": {
                                                        MK.Type: types.Number,
                                                        MK.AllowNone: True,
                                                    },
                                                    "max": {
                                                        MK.Type: types.Number,
                                                        MK.AllowNone: True,
                                                    },
                                                    "base": {
                                                        MK.Type: types.Number,
                                                        MK.AllowNone: True,
                                                    },
                                                    "stddev": {
                                                        MK.Type: types.Number,
                                                        MK.AllowNone: True,
                                                    },
                                                    "distribution": {
                                                        MK.Type: types.String,
                                                        MK.Default: "uniform",
                                                        MK.Transformation: _to_lower,
                                                    },
                                                    "loguniform": {
                                                        MK.Type: types.Bool,
                                                        MK.AllowNone: True,
                                                    },
                                                    "low_optimistic": {
                                                        MK.Type: types.Bool,
                                                        MK.Default: False,
                                                    },
                                                },
                                            },
                                            "nog": {
                                                MK.Type: types.NamedDict,
                                                MK.Content: {
                                                    "min": {
                                                        MK.Type: types.Number,
                                                        MK.AllowNone: True,
                                                    },
                                                    "mean": {
                                                        MK.Type: types.Number,
                                                        MK.AllowNone: True,
                                                    },
                                                    "max": {
                                                        MK.Type: types.Number,
                                                        MK.AllowNone: True,
                                                    },
                                                    "base": {
                                                        MK.Type: types.Number,
                                                        MK.AllowNone: True,
                                                    },
                                                    "stddev": {
                                                        MK.Type: types.Number,
                                                        MK.AllowNone: True,
                                                    },
                                                    "distribution": {
                                                        MK.Type: types.String,
                                                        MK.Default: "uniform",
                                                        MK.Transformation: _to_lower,
                                                    },
                                                    "low_optimistic": {
                                                        MK.Type: types.Bool,
                                                        MK.Default: True,
                                                    },
                                                },
                                            },
                                            "krgend": {
                                                MK.Type: types.NamedDict,
                                                MK.Content: {
                                                    "min": {
                                                        MK.Type: types.Number,
                                                        MK.AllowNone: True,
                                                    },
                                                    "mean": {
                                                        MK.Type: types.Number,
                                                        MK.AllowNone: True,
                                                    },
                                                    "max": {
                                                        MK.Type: types.Number,
                                                        MK.AllowNone: True,
                                                    },
                                                    "base": {
                                                        MK.Type: types.Number,
                                                        MK.AllowNone: True,
                                                    },
                                                    "stddev": {
                                                        MK.Type: types.Number,
                                                        MK.AllowNone: True,
                                                    },
                                                    "distribution": {
                                                        MK.Type: types.String,
                                                        MK.Default: "uniform",
                                                        MK.Transformation: _to_lower,
                                                    },
                                                    "low_optimistic": {
                                                        MK.Type: types.Bool,
                                                        MK.Default: True,
                                                    },
                                                },
                                            },
                                        },
                                    },
                                },
                            },
                        },
                    },
                    "equil": {
                        MK.Type: types.NamedDict,
                        MK.Content: {
                            "scheme": {
                                MK.Type: types.String,
                                MK.Description: "Number of degrees of freedom. Either "
                                "'global' (the whole model treated as one EQLNUM region),"
                                "'individual' (each tube treated as an EQLNUM region) or"
                                "'regions_from_sim' (EQLNUM regions extracted from input simulation",
                                MK.Default: "global",
                                MK.Transformation: _to_lower,
                            },
                            "regions": {
                                MK.Type: types.List,
                                MK.Content: {
                                    MK.Item: {
                                        MK.Type: types.NamedDict,
                                        MK.Content: {
                                            "id": {
                                                MK.Type: types.Number,
                                                MK.AllowNone: True,
                                                MK.Transformation: _none_to_none,
                                            },
                                            "datum_depth": {
                                                MK.Type: types.Number,
                                                MK.AllowNone: True,
                                            },
                                            "datum_pressure": {
                                                MK.Type: types.NamedDict,
                                                MK.Content: {
                                                    "min": {
                                                        MK.Type: types.Number,
                                                        MK.AllowNone: True,
                                                    },
                                                    "mean": {
                                                        MK.Type: types.Number,
                                                        MK.AllowNone: True,
                                                    },
                                                    "max": {
                                                        MK.Type: types.Number,
                                                        MK.AllowNone: True,
                                                    },
                                                    "base": {
                                                        MK.Type: types.Number,
                                                        MK.AllowNone: True,
                                                    },
                                                    "stddev": {
                                                        MK.Type: types.Number,
                                                        MK.AllowNone: True,
                                                    },
                                                    "distribution": {
                                                        MK.Type: types.String,
                                                        MK.Default: "uniform",
                                                        MK.Transformation: _to_lower,
                                                    },
                                                },
                                            },
                                            "owc_depth": {
                                                MK.Type: types.NamedDict,
                                                MK.Content: {
                                                    "min": {
                                                        MK.Type: types.Number,
                                                        MK.AllowNone: True,
                                                    },
                                                    "mean": {
                                                        MK.Type: types.Number,
                                                        MK.AllowNone: True,
                                                    },
                                                    "max": {
                                                        MK.Type: types.Number,
                                                        MK.AllowNone: True,
                                                    },
                                                    "base": {
                                                        MK.Type: types.Number,
                                                        MK.AllowNone: True,
                                                    },
                                                    "stddev": {
                                                        MK.Type: types.Number,
                                                        MK.AllowNone: True,
                                                    },
                                                    "distribution": {
                                                        MK.Type: types.String,
                                                        MK.Default: "uniform",
                                                        MK.Transformation: _to_lower,
                                                    },
                                                },
                                            },
                                            "gwc_depth": {
                                                MK.Type: types.NamedDict,
                                                MK.Content: {
                                                    "min": {
                                                        MK.Type: types.Number,
                                                        MK.AllowNone: True,
                                                    },
                                                    "mean": {
                                                        MK.Type: types.Number,
                                                        MK.AllowNone: True,
                                                    },
                                                    "max": {
                                                        MK.Type: types.Number,
                                                        MK.AllowNone: True,
                                                    },
                                                    "base": {
                                                        MK.Type: types.Number,
                                                        MK.AllowNone: True,
                                                    },
                                                    "stddev": {
                                                        MK.Type: types.Number,
                                                        MK.AllowNone: True,
                                                    },
                                                    "distribution": {
                                                        MK.Type: types.String,
                                                        MK.Default: "uniform",
                                                        MK.Transformation: _to_lower,
                                                    },
                                                },
                                            },
                                            "goc_depth": {
                                                MK.Type: types.NamedDict,
                                                MK.Content: {
                                                    "min": {
                                                        MK.Type: types.Number,
                                                        MK.AllowNone: True,
                                                    },
                                                    "mean": {
                                                        MK.Type: types.Number,
                                                        MK.AllowNone: True,
                                                    },
                                                    "max": {
                                                        MK.Type: types.Number,
                                                        MK.AllowNone: True,
                                                    },
                                                    "base": {
                                                        MK.Type: types.Number,
                                                        MK.AllowNone: True,
                                                    },
                                                    "stddev": {
                                                        MK.Type: types.Number,
                                                        MK.AllowNone: True,
                                                    },
                                                    "distribution": {
                                                        MK.Type: types.String,
                                                        MK.Default: "uniform",
                                                        MK.Transformation: _to_lower,
                                                    },
                                                },
                                            },
                                        },
                                    },
                                },
                            },
                        },
                    },
                    "rock_compressibility": {
                        MK.Type: types.NamedDict,
                        MK.Description: "Add uncertainty on subsurface rock "
                        "compressibility.",
                        MK.Content: {
                            "reference_pressure": {
                                MK.Type: types.Number,
                                MK.AllowNone: True,
                                MK.Description: "Reference pressure at which drawn "
                                "rock compressibility is to be valid at",
                            },
                            "min": {MK.Type: types.Number, MK.AllowNone: True},
                            "max": {MK.Type: types.Number, MK.AllowNone: True},
                        },
                    },
                    "aquifer": {
                        MK.Type: types.NamedDict,
                        MK.Content: {
                            "scheme": {
                                MK.Type: types.String,
                                MK.AllowNone: True,
                                MK.Description: "Number of aquifers. Either 'global' "
                                "(all aquifer connections goes to the same aquifer) or "
                                "'individual' (one individual aquifer per aquifer "
                                "connection)",
                            },
                            "fraction": {
                                MK.Type: types.Number,
                                MK.AllowNone: True,
                                MK.Description: "Fraction of the deepest wells to be "
                                "connected to an aquifer.",
                            },
                            "delta_depth": {
                                MK.Type: types.Number,
                                MK.AllowNone: True,
                                MK.Description: "Vertical depth difference between "
                                "aquifer an connected well location",
                            },
                            "size_in_bulkvolumes": {
                                MK.Type: types.NamedDict,
                                MK.Description: "Description of aquifer volume prior "
                                "distribution (drawn number is multiplied with model "
                                "bulk volume, excluding aquifers, to get aquifer "
                                "volume).",
                                MK.Content: {
                                    "min": {
                                        MK.Type: types.Number,
                                        MK.AllowNone: True,
                                    },
                                    "mean": {
                                        MK.Type: types.Number,
                                        MK.AllowNone: True,
                                    },
                                    "max": {
                                        MK.Type: types.Number,
                                        MK.AllowNone: True,
                                    },
                                    "base": {
                                        MK.Type: types.Number,
                                        MK.AllowNone: True,
                                    },
                                    "stddev": {
                                        MK.Type: types.Number,
                                        MK.AllowNone: True,
                                    },
                                    "distribution": {
                                        MK.Type: types.String,
                                        MK.Default: "uniform",
                                        MK.Transformation: _to_lower,
                                    },
                                },
                            },
                        },
                    },
                },
            },
        },
    }


def parse_config(
    base_config: pathlib.Path, update_config: pathlib.Path = None
) -> ConfigSuite.snapshot:
    """
    Takes in path to a yaml configuration file, parses it, populates with default values
    where that is defined and the has not provided his/her own value. Also error checks input
    arguments, and making sure they are of expected type.

    Args:
        base_config: Path to the main configuration file.
        update_config: Optional configuration file with
            key/values to override in main configuration file.

    Returns:
        Parsed config, where values can be extracted like e.g. 'config.ert.queue.system'.

    """
    # pylint: disable=too-many-branches, too-many-statements, too-many-lines

    if update_config is None:
        input_config = yaml.safe_load(base_config.read_text())
    else:
        input_config = merge_configs(
            yaml.safe_load(base_config.read_text()),
            yaml.safe_load(update_config.read_text()),
        )

    suite = ConfigSuite(
        input_config,
        create_schema(config_folder=base_config.parent),
        deduce_required=True,
    )

    if not suite.valid:
        raise ValueError(
            "The configuration is not valid:"
            + ", ".join([error.msg for error in suite.errors])
        )

    config = suite.snapshot

    req_relp_parameters: List[str] = []
    if (
        config.model_parameters.equil.scheme != "regions_from_sim"
        and config.model_parameters.equil.scheme != "individual"
        and config.model_parameters.equil.scheme != "global"
    ):
        raise ValueError(
            f"The equil scheme "
            f"'{config.model_parameters.equil.scheme}' is not valid.\n"
            f"Valid options are 'global', 'regions_from_sim' or 'individual'."
        )

    prod_control_modes = {"ORAT", "GRAT", "WRAT", "LRAT", "RESV", "BHP"}
    if config.flownet.prod_control_mode not in prod_control_modes:
        raise ValueError(
            f"The injection control mode "
            f"'{config.flownet.prod_control_mode}' is not valid.\n"
            f"Valid options are {prod_control_modes}. "
        )
    inj_control_modes = {"RATE", "BHP"}
    if config.flownet.inj_control_mode not in inj_control_modes:
        raise ValueError(
            f"The injection control mode "
            f"'{config.flownet.inj_control_mode}' is not valid.\n"
            f"Valid options are {inj_control_modes}. "
        )

    if config.model_parameters.equil.scheme == "regions_from_sim":
        if config.flownet.data_source.simulation.input_case is None:
            raise ValueError(
                "Input simulation case is not defined - EQLNUM regions can not be extracted"
            )
        field_data = FlowData(config.flownet.data_source.simulation.input_case)
        unique_regions = field_data.get_unique_regions("EQLNUM")
        default_exists = False
        defined_regions = []
        for reg in config.model_parameters.equil.regions:
            if reg.id is None:
                default_exists = True
            else:
                if reg.id in defined_regions:
                    raise ValueError(f"EQLNUM region {reg.id} defined multiple times")
                defined_regions.append(reg.id)

            if reg.id not in unique_regions and reg.id is not None:
                raise ValueError(
                    f"EQLNUM regions {reg.id} is not found in the input simulation case"
                )

        if set(defined_regions) != set(unique_regions):
            print(
                "Values not defined for all EQLNUM regions. Default values will be used if defined."
            )
            if not default_exists:
                raise ValueError("Default values for EQLNUM regions not defined")

    if (
        config.model_parameters.equil.scheme != "regions_from_sim"
        and config.model_parameters.equil.regions[0].id is not None
    ):
        raise ValueError(
            "Id for first equilibrium region parameter should not be set, or set to 'None'\n"
            "when using the 'global' or 'individual' options"
        )

    for phase in config.flownet.phases:
        if phase not in ["oil", "gas", "water", "disgas", "vapoil"]:
            raise ValueError(
                f"The {phase} phase is not a valid phase\n"
                f"The valid phases are 'oil', 'gas', 'water', 'disgas' and 'vapoil'"
            )
    if (
        not {"vapoil", "disgas"}.isdisjoint(config.flownet.phases)
        and not {
            "oil",
            "gas",
        }.issubset(config.flownet.phases)
    ):
        raise ValueError(
            "The phases 'vapoil' and 'disgas' can not be defined without the phases 'oil' and 'gas'"
        )

    if {"oil", "water"}.issubset(config.flownet.phases):
        req_relp_parameters = req_relp_parameters + [
            "scheme",
            "swirr",
            "swl",
            "swcr",
            "sorw",
            "nw",
            "now",
            "krwend",
            "kroend",
        ]
        for reg in config.model_parameters.equil.regions:
            _check_distribution(reg, "owc_depth")

    if {"oil", "gas"}.issubset(config.flownet.phases):
        req_relp_parameters = req_relp_parameters + [
            "scheme",
            "swirr",
            "swl",
            "sgcr",
            "sorg",
            "ng",
            "nog",
            "krgend",
            "kroend",
        ]
        for reg in config.model_parameters.equil.regions:
            _check_distribution(reg, "goc_depth")

    for parameter in set(req_relp_parameters):
        if parameter == "scheme":
            if (
                getattr(config.model_parameters.relative_permeability, parameter)
                != "global"
                and getattr(config.model_parameters.relative_permeability, parameter)
                != "individual"
                and getattr(config.model_parameters.relative_permeability, parameter)
                != "regions_from_sim"
            ):
                raise ValueError(
                    f"The relative permeability scheme "
                    f"'{config.model_parameters.relative_permeability.scheme}' is not valid.\n"
                    f"Valid options are 'global', 'regions_from_sim' or 'individual'."
                )
        else:
            for satreg in config.model_parameters.relative_permeability.regions:
                if config.model_parameters.relative_permeability.interpolate:
                    _check_interpolate(satreg, parameter)
                else:
                    _check_distribution(satreg, parameter)

    for parameter in (
        set(config.model_parameters.relative_permeability.regions[0]._fields)
        - set(req_relp_parameters)
        - {"id"}
    ):
        for satreg in config.model_parameters.relative_permeability.regions:
            _check_if_not_defined(satreg, parameter)

    if config.ert.queue.system.upper() != "LOCAL" and (
        config.ert.queue.name is None or config.ert.queue.server is None
    ):
        raise ValueError(
            "Queue name and server needs to be provided if system is not 'LOCAL'."
        )

    for parameter in ["bulkvolume_mult", "porosity", "permeability", "fault_mult"]:
        if not getattr(config.model_parameters, parameter):
            continue
        _check_distribution(config.model_parameters, parameter)

    for suffix in [".DATA", ".EGRID", ".UNRST", ".UNSMRY", ".SMSPEC"]:
        input_file = pathlib.Path(
            config.flownet.data_source.simulation.input_case
        ).with_suffix(suffix)
        if not input_file.is_file():
            raise ValueError(f"The file {input_file} does not exist")

    if config.flownet.training_set_end_date and config.flownet.training_set_fraction:
        raise ValueError(
            "Ambiguous configuration input: 'training_set_fraction' and 'training_set_end_date' are "
            "both defined in the configuration file."
        )

    if any(config.model_parameters.rock_compressibility) and not all(
        config.model_parameters.rock_compressibility
    ):
        raise ValueError(
            "Ambiguous configuration input: 'rock_compressibility' needs to be defined using "
            "'reference_pressure', 'min' and 'max'. Currently one or more parameters are missing."
        )

    if any(config.model_parameters.aquifer[0:3]) or any(
        config.model_parameters.aquifer.size_in_bulkvolumes
    ):
        if not all(config.model_parameters.aquifer[0:3]):
            raise ValueError(
                "Ambiguous configuration input: 'aquifer' needs to be defined using "
                "'scheme', 'fraction', and 'delta_depth'."
                "Currently one or more parameters are missing."
            )
        _check_distribution(config.model_parameters.aquifer, "size_in_bulkvolumes")

    if (
        config.flownet.constraining.kriging.enabled
        and not config.flownet.data_source.simulation.well_logs
    ):
        raise ValueError(
            "Ambiguous configuration input: well log data needs to be loaded (from the simulation model) in order "
            "to allow for enabling of kriging."
        )

    return config


def _check_interpolate(config_dict, parameter):
    """
    Helper function to check the parameter in question is defined correctly for using
    interpolation between SCAL recommendation curves in pyscal

    Args:
        config_dict: a location in the config schema dictionary
        parameter: a parameter/dictionary found at the given location

    Returns:
       Nothing, raises ValueErrors if something is wrong
    """
    defined_parameters = _check_defined(config_dict, parameter)
    _check_for_negative_values(config_dict, parameter)
    _check_order_of_values(config_dict, parameter)
    if len({"min", "base", "max"} - defined_parameters) > 0:
        raise ValueError(
            f"Ambigous configuration input for parameter {parameter}. "
            f"When interpolating between 'low', 'base' and 'high' relative permeability curves, "
            f"'min', 'base' and 'max' must all be defined."
        )


def _check_for_negative_values(config_dict, parameter):
    """
    Helper function to check if there are any negative values defined
    for a given parameter.

    Args:
        config_dict: a location in the config schema dictionary
        parameter: a parameter/dictionary found at the given location

    Returns:
        Nothing, raises ValueError if something is wrong
    """
    defined_parameters = _check_defined(config_dict, parameter)
    # check for negative values
    for attr in defined_parameters:
        if getattr(getattr(config_dict, parameter), attr) < 0:
            raise ValueError(
                f"Ambigous configuration input for {parameter}. The '{attr}' is negative."
            )


def _check_order_of_values(config_dict, parameter):
    """
    Helper function to check the order of the defined values
    for a given parameter. If defined, the following should be true:
        * Min < Base
        * Min < Mean
        * Min < Max
        * Mean < Max
        * Base < Max

    Args:
        config_dict: a location in the config schema dictionary
        parameter: a parameter/dictionary found at the given location

    Returns:
        Nothing, raises ValueError if something is wrong
    """
    defined_parameters = _check_defined(config_dict, parameter)
    if {"min", "max"}.issubset(defined_parameters):
        if getattr(config_dict, parameter).min > getattr(config_dict, parameter).max:
            raise ValueError(
                f"Ambigous configuration input for {parameter}. 'Min' is larger than 'max'."
            )
    if {"min", "mean"}.issubset(defined_parameters):
        if getattr(config_dict, parameter).min > getattr(config_dict, parameter).mean:
            raise ValueError(
                f"Ambigous configuration input for {parameter}. 'Min' is larger than 'mean'."
            )
    if {"max", "mean"}.issubset(defined_parameters):
        if getattr(config_dict, parameter).mean > getattr(config_dict, parameter).max:
            raise ValueError(
                f"Ambigous configuration input for {parameter}. 'Mean' is larger than 'max'."
            )
    if {"min", "base"}.issubset(defined_parameters):
        if getattr(config_dict, parameter).min > getattr(config_dict, parameter).base:
            raise ValueError(
                f"Ambigous configuration input for {parameter}. 'Min' is larger than 'base'."
            )
    if {"max", "base"}.issubset(defined_parameters):
        if getattr(config_dict, parameter).base > getattr(config_dict, parameter).max:
            raise ValueError(
                f"Ambigous configuration input for {parameter}. 'Base' is larger than 'max'."
            )


def _check_distribution(config_dict, parameter):
    """
    Helper function that performs a number of checks to make sure that the values defined in the config file
    for the parameter in question makes sense

    Args:
        config_dict: a location in the config schema dictionary
        parameter: a parameter/dictionary found at the given location

    Returns:
       Nothing, raises ValueErrors if something is wrong
    """
    # pylint: disable=too-many-branches
    if not {getattr(config_dict, parameter).distribution}.issubset(
        {
            "uniform",
            "logunif",
            "const",
            "normal",
            "lognormal",
            "truncated_normal",
            "triangular",
        }
    ):
        raise ValueError(
            f"The defined distribution ({getattr(config_dict, parameter).distribution}) for {parameter} "
            f"is not a valid distribution choice. Use 'uniform', 'logunif', 'normal', 'lognormal', 'truncated_normal' "
            f"'triangular' or 'const'."
        )
    defined_parameters = _check_defined(config_dict, parameter)
    _check_for_negative_values(config_dict, parameter)
    _check_order_of_values(config_dict, parameter)
    # uniform can be defined by either min/max, min/mean or mean/max
    if getattr(config_dict, parameter).distribution == "uniform":
        if {"min", "max", "mean"}.issubset(defined_parameters):
            warnings.warn(
                f"The {parameter} has values defined for 'min', 'mean' and 'max'. 'Min' and 'max' will be used."
            )
            return
        if {"min", "max"}.issubset(defined_parameters) or {"min", "mean"}.issubset(
            defined_parameters
        ):
            return
        if {"mean", "max"}.issubset(defined_parameters):
            # check that calculated 'min' will be non negative
            if (
                2 * getattr(config_dict, parameter).mean
                - getattr(config_dict, parameter).max
                < 0
            ):
                raise ValueError(
                    f"The 'mean' and 'max' values for {parameter} will give negative 'min' in the uniform distribution."
                )
            return
        raise ValueError(
            f"Distribution for {parameter} can not be defined. "
            f"For a '{getattr(config_dict, parameter).distribution}' distribution FlowNet needs "
            f"'min'/'max', 'min'/'mean' or 'mean'/'max' to be defined."
        )

    if (
        getattr(config_dict, parameter).distribution == "logunif"
        or getattr(config_dict, parameter).distribution == "truncated_normal"
    ):
        if not {"min", "max"}.issubset(_check_defined(config_dict, parameter)):
            raise ValueError(
                f"The '{getattr(config_dict, parameter).distribution}' distribution for {parameter} "
                f"requires 'min' and 'max' to be defined."
            )

    # check that mean and stddev is defined for the distributions that need it
    if (
        getattr(config_dict, parameter).distribution == "normal"
        or getattr(config_dict, parameter).distribution == "lognormal"
        or getattr(config_dict, parameter).distribution == "truncated_normal"
    ):
        if not {"mean", "stddev"}.issubset(_check_defined(config_dict, parameter)):
            raise ValueError(
                f"The '{getattr(config_dict, parameter).distribution}' distribution for {parameter} "
                f"requires 'mean' and 'stddev' to be defined."
            )
    # check that base is defined for the distributions that need it
    if getattr(config_dict, parameter).distribution == "const":
        if not {"base"}.issubset(_check_defined(config_dict, parameter)):
            raise ValueError(
                f"The '{getattr(config_dict, parameter).distribution}' distribution for {parameter} "
                f"requires 'base' to be defined."
            )

    if getattr(config_dict, parameter).distribution == "triangular":
        if {"min", "max", "base", "mean"}.issubset(defined_parameters):
            warnings.warn(
                f"The {parameter} has values defined for 'min', 'base', 'mean' and 'max'. "
                "'Min', 'base' and 'max' will be used."
            )
            return
        if (
            {"min", "base", "max"}.issubset(defined_parameters)
            or {"min", "mean", "max"}.issubset(defined_parameters)
            or {"min", "base", "mean"}.issubset(defined_parameters)
        ):
            return
        if {"base", "mean", "max"}.issubset(defined_parameters):
            if (
                3 * getattr(config_dict, parameter).mean
                - getattr(config_dict, parameter).max
                - getattr(config_dict, parameter).base
                < 0
            ):
                raise ValueError(
                    f"The 'base', 'mean' and 'max' values for {parameter} will "
                    "give negative 'min' in the triangular distribution."
                )
        raise ValueError(
            "The triangular distribution needs 'min', 'base', and 'max' to be defined. "
            "Alternatively two of the former in addition to the 'mean'."
        )

<<<<<<< HEAD
    return


def _check_defined(config_dict, parameter):
    """

    Args:
        config_dict:
        parameter:

    Returns:

    """
    param_dict = getattr(config_dict, parameter)._asdict()
    param_dict.pop("distribution")
    return {key for key, value in param_dict.items() if value is not None}


def _check_if_not_defined(config_dict, parameter):
    """

    Args:
        config_dict:
        parameter:

    Returns:

    """
    for attr in {"min", "max", "base", "stddev", "mean"}:
        if getattr(getattr(config_dict, parameter), attr) is not None:
            raise ValueError(f"The {parameter} parameter should not be specified.")
=======
    if (config.flownet.hyperopt.mode) not in ("random", "tpe", "adaptive_tpe"):
        raise ValueError(
            f"The hyperopt mode '{config.flownet.hyperopt.mode}' is not valid."
            "Valid options are ('random', 'tpe', 'adaptive_tpe')."
        )

    for key in config.flownet.hyperopt.loss.keys:
        if not key in config.ert.analysis.quantity:
            raise ValueError(
                f"Key {key} is not defined as an analysis quantity ({config.flownet.hyperopt.loss.keys})."
            )

    if (
        config.ert.analysis.metric
        and config.flownet.hyperopt.loss.metric not in config.ert.analysis.metric
    ):
        raise ValueError(
            f"Key {config.flownet.hyperopt.loss.metric} is not defined as an analysis"
            "quantity ({config.ert.analysis.metric})."
        )

    if len(config.flownet.hyperopt.loss.keys) is not len(
        config.flownet.hyperopt.loss.factors
    ):
        raise ValueError(
            "For each loss function metric specified, factors need to be specified as well."
        )

    if config.flownet.hyperopt.n_runs < 1:
        raise ValueError("The minimum number of hyperopt runs 'n_runs' is 1.")

    return config
>>>>>>> 57080738
<|MERGE_RESOLUTION|>--- conflicted
+++ resolved
@@ -1531,6 +1531,37 @@
             "Ambiguous configuration input: well log data needs to be loaded (from the simulation model) in order "
             "to allow for enabling of kriging."
         )
+
+    if (config.flownet.hyperopt.mode) not in ("random", "tpe", "adaptive_tpe"):
+        raise ValueError(
+            f"The hyperopt mode '{config.flownet.hyperopt.mode}' is not valid."
+            "Valid options are ('random', 'tpe', 'adaptive_tpe')."
+        )
+
+    for key in config.flownet.hyperopt.loss.keys:
+        if not key in config.ert.analysis.quantity:
+            raise ValueError(
+                f"Key {key} is not defined as an analysis quantity ({config.flownet.hyperopt.loss.keys})."
+            )
+
+    if (
+        config.ert.analysis.metric
+        and config.flownet.hyperopt.loss.metric not in config.ert.analysis.metric
+    ):
+        raise ValueError(
+            f"Key {config.flownet.hyperopt.loss.metric} is not defined as an analysis"
+            "quantity ({config.ert.analysis.metric})."
+        )
+
+    if len(config.flownet.hyperopt.loss.keys) is not len(
+        config.flownet.hyperopt.loss.factors
+    ):
+        raise ValueError(
+            "For each loss function metric specified, factors need to be specified as well."
+        )
+
+    if config.flownet.hyperopt.n_runs < 1:
+        raise ValueError("The minimum number of hyperopt runs 'n_runs' is 1.")
 
     return config
 
@@ -1742,7 +1773,6 @@
             "Alternatively two of the former in addition to the 'mean'."
         )
 
-<<<<<<< HEAD
     return
 
 
@@ -1773,38 +1803,4 @@
     """
     for attr in {"min", "max", "base", "stddev", "mean"}:
         if getattr(getattr(config_dict, parameter), attr) is not None:
-            raise ValueError(f"The {parameter} parameter should not be specified.")
-=======
-    if (config.flownet.hyperopt.mode) not in ("random", "tpe", "adaptive_tpe"):
-        raise ValueError(
-            f"The hyperopt mode '{config.flownet.hyperopt.mode}' is not valid."
-            "Valid options are ('random', 'tpe', 'adaptive_tpe')."
-        )
-
-    for key in config.flownet.hyperopt.loss.keys:
-        if not key in config.ert.analysis.quantity:
-            raise ValueError(
-                f"Key {key} is not defined as an analysis quantity ({config.flownet.hyperopt.loss.keys})."
-            )
-
-    if (
-        config.ert.analysis.metric
-        and config.flownet.hyperopt.loss.metric not in config.ert.analysis.metric
-    ):
-        raise ValueError(
-            f"Key {config.flownet.hyperopt.loss.metric} is not defined as an analysis"
-            "quantity ({config.ert.analysis.metric})."
-        )
-
-    if len(config.flownet.hyperopt.loss.keys) is not len(
-        config.flownet.hyperopt.loss.factors
-    ):
-        raise ValueError(
-            "For each loss function metric specified, factors need to be specified as well."
-        )
-
-    if config.flownet.hyperopt.n_runs < 1:
-        raise ValueError("The minimum number of hyperopt runs 'n_runs' is 1.")
-
-    return config
->>>>>>> 57080738
+            raise ValueError(f"The {parameter} parameter should not be specified.")