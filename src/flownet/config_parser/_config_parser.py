import os
import pathlib
from typing import Dict, Optional

import yaml
import configsuite
from configsuite import types, MetaKeys as MK, ConfigSuite


def create_schema(_to_abs_path) -> Dict:
    """
    Returns a configsuite type schema, where configuration value types are defined, together
    with which values are optional and/or has default values.

    Args:
        _to_abs_path: Use absolute path transformation

    Returns:
        Dictionary to be used as configsuite type schema

    """
    return {
        MK.Type: types.NamedDict,
        MK.Content: {
            "name": {MK.Type: types.String},
            "flownet": {
                MK.Type: types.NamedDict,
                MK.Content: {
                    "data_source": {
                        MK.Type: types.NamedDict,
                        MK.Content: {
                            "input_case": {
                                MK.Type: types.String,
                                MK.Transformation: _to_abs_path,
                            },
                        },
                    },
                    "pvt": {
                        MK.Type: types.NamedDict,
                        MK.Content: {
                            "rsvd": {
                                MK.Type: types.String,
                                MK.Transformation: _to_abs_path,
                                MK.AllowNone: True,
                            },
                        },
                    },
                    "cell_length": {MK.Type: types.Number},
                    "training_set_end_date": {MK.Type: types.Date, MK.AllowNone: True},
                    "training_set_fraction": {
                        MK.Type: types.Number,
                        MK.AllowNone: True,
                    },
                    "additional_flow_nodes": {MK.Type: types.Integer, MK.Default: 100},
                    "additional_node_candidates": {
                        MK.Type: types.Integer,
                        MK.Default: 1000,
                    },
                    "hull_factor": {MK.Type: types.Number, MK.Default: 1.2},
                    "random_seed": {MK.Type: types.Number},
                    "perforation_handling_strategy": {
                        MK.Type: types.String,
                        MK.Default: "bottom_point",
                    },
                    "fast_pyscal": {MK.Type: types.Bool, MK.Default: True},
                    "fault_tolerance": {MK.Type: types.Number, MK.Default: 1.0e-5},
                },
            },
            "ert": {
                MK.Type: types.NamedDict,
                MK.Content: {
                    "runpath": {
                        MK.Type: types.String,
                        MK.Default: "output/runpath/realization-%d/iter-%d",
                    },
                    "enspath": {MK.Type: types.String, MK.Default: "output/storage"},
                    "eclbase": {
                        MK.Type: types.String,
                        MK.Default: "./eclipse/model/FLOWNET_REALIZATION",
                    },
                    "static_include_files": {
                        MK.Type: types.String,
                        MK.Transformation: _to_abs_path,
                        MK.Default: pathlib.Path(
                            os.path.dirname(os.path.realpath(__file__))
                        )
                        / "static_include_files"
                        / ".."
                        / "static",
                    },
                    "realizations": {
                        MK.Type: types.NamedDict,
                        MK.Content: {
                            "num_realizations": {MK.Type: types.Integer},
                            "required_success_percent": {
                                MK.Type: types.Number,
                                MK.Default: 20,
                            },
                            "max_runtime": {MK.Type: types.Integer, MK.Default: 300},
                        },
                    },
                    "simulator": {
                        MK.Type: types.NamedDict,
                        MK.Content: {
                            "name": {
                                MK.Type: types.String,
                                MK.Transformation: lambda name: name.lower(),
                                MK.Default: "flow",
                            },
                            "version": {MK.Type: types.String, MK.AllowNone: True},
                        },
                    },
                    "queue": {
                        MK.Type: types.NamedDict,
                        MK.Content: {
                            "system": {MK.Type: types.String},
                            "name": {MK.Type: types.String},
                            "server": {MK.Type: types.String, MK.AllowNone: True},
                            "max_running": {MK.Type: types.Integer},
                        },
                    },
                    "ensemble_weights": {
                        MK.Type: types.List,
                        MK.Content: {MK.Item: {MK.Type: types.Number}},
                    },
                    "yamlobs": {
                        MK.Type: types.String,
                        MK.Default: "./observations.yamlobs",
                    },
                    "analysis": {
                        MK.Type: types.NamedDict,
                        MK.Required: False,
                        MK.Content: {
                            "metric": {MK.Type: types.String, MK.Default: "[RMSE]"},
                            "quantity": {
                                MK.Type: types.String,
                                MK.Default: "[WOPR:BR-P-]",
                            },
                            "start": {MK.Type: types.String, MK.Default: "2001-04-01"},
                            "end": {MK.Type: types.String, MK.Default: "2006-01-01"},
                            "outfile": {
                                MK.Type: types.String,
                                MK.Default: "analysis_metrics_iteration",
                            },
                        },
                    },
                },
            },
            "model_parameters": {
                MK.Type: types.NamedDict,
                MK.Content: {
                    "permeability": {
                        MK.Type: types.NamedDict,
                        MK.Content: {
                            "min": {MK.Type: types.Number, MK.AllowNone: True},
                            "mean": {MK.Type: types.Number, MK.AllowNone: True},
                            "max": {MK.Type: types.Number},
                            "loguniform": {MK.Type: types.Bool, MK.Default: True},
                        },
                    },
                    "porosity": {
                        MK.Type: types.NamedDict,
                        MK.Content: {
                            "min": {MK.Type: types.Number, MK.AllowNone: True},
                            "mean": {MK.Type: types.Number, MK.AllowNone: True},
                            "max": {MK.Type: types.Number},
                            "loguniform": {MK.Type: types.Bool, MK.Default: False},
                        },
                    },
                    "bulkvolume_mult": {
                        MK.Type: types.NamedDict,
                        MK.Content: {
                            "min": {MK.Type: types.Number, MK.AllowNone: True},
                            "mean": {MK.Type: types.Number, MK.AllowNone: True},
                            "max": {MK.Type: types.Number},
                            "loguniform": {MK.Type: types.Bool, MK.Default: True},
                        },
                    },
                    "fault_mult": {
                        MK.Type: types.NamedDict,
                        MK.Content: {
                            "min": {MK.Type: types.Number, MK.AllowNone: True},
                            "mean": {MK.Type: types.Number, MK.AllowNone: True},
                            "max": {MK.Type: types.Number, MK.AllowNone: True},
                            "loguniform": {MK.Type: types.Bool, MK.AllowNone: True},
                        },
                    },
                    "relative_permeability": {
                        MK.Type: types.NamedDict,
                        MK.Content: {
                            "scheme": {MK.Type: types.String},
                            "swirr": {
                                MK.Type: types.NamedDict,
                                MK.Content: {
                                    "min": {MK.Type: types.Number, MK.AllowNone: True},
                                    "max": {MK.Type: types.Number, MK.AllowNone: True},
                                    "loguniform": {
                                        MK.Type: types.Bool,
                                        MK.AllowNone: True,
                                    },
                                },
                            },
                            "swl": {
                                MK.Type: types.NamedDict,
                                MK.Content: {
                                    "min": {MK.Type: types.Number, MK.AllowNone: True},
                                    "max": {MK.Type: types.Number, MK.AllowNone: True},
                                    "loguniform": {
                                        MK.Type: types.Bool,
                                        MK.AllowNone: True,
                                    },
                                },
                            },
                            "swcr": {
                                MK.Type: types.NamedDict,
                                MK.Content: {
                                    "min": {MK.Type: types.Number, MK.AllowNone: True},
                                    "max": {MK.Type: types.Number, MK.AllowNone: True},
                                    "loguniform": {
                                        MK.Type: types.Bool,
                                        MK.AllowNone: True,
                                    },
                                },
                            },
                            "sorw": {
                                MK.Type: types.NamedDict,
                                MK.Content: {
                                    "min": {MK.Type: types.Number},
                                    "max": {MK.Type: types.Number},
                                    "loguniform": {
                                        MK.Type: types.Bool,
                                        MK.AllowNone: True,
                                    },
                                },
                            },
                            "krwend": {
                                MK.Type: types.NamedDict,
                                MK.Content: {
                                    "min": {MK.Type: types.Number, MK.AllowNone: True},
                                    "max": {MK.Type: types.Number, MK.AllowNone: True},
                                    "loguniform": {
                                        MK.Type: types.Bool,
                                        MK.AllowNone: True,
                                    },
                                },
                            },
                            "krowend": {
                                MK.Type: types.NamedDict,
                                MK.Content: {
                                    "min": {MK.Type: types.Number, MK.AllowNone: True},
                                    "max": {MK.Type: types.Number, MK.AllowNone: True},
                                    "loguniform": {
                                        MK.Type: types.Bool,
                                        MK.AllowNone: True,
                                    },
                                },
                            },
                            "nw": {
                                MK.Type: types.NamedDict,
                                MK.Content: {
                                    "min": {MK.Type: types.Number, MK.AllowNone: True},
                                    "max": {MK.Type: types.Number, MK.AllowNone: True},
                                    "loguniform": {
                                        MK.Type: types.Bool,
                                        MK.AllowNone: True,
                                    },
                                },
                            },
                            "now": {
                                MK.Type: types.NamedDict,
                                MK.Content: {
                                    "min": {MK.Type: types.Number, MK.AllowNone: True},
                                    "max": {MK.Type: types.Number, MK.AllowNone: True},
                                    "loguniform": {
                                        MK.Type: types.Bool,
                                        MK.AllowNone: True,
                                    },
                                },
                            },
                            "sorg": {
                                MK.Type: types.NamedDict,
                                MK.Content: {
                                    "min": {MK.Type: types.Number, MK.AllowNone: True},
                                    "max": {MK.Type: types.Number, MK.AllowNone: True},
                                    "loguniform": {
                                        MK.Type: types.Bool,
                                        MK.AllowNone: True,
                                    },
                                },
                            },
                            "sgcr": {
                                MK.Type: types.NamedDict,
                                MK.Content: {
                                    "min": {MK.Type: types.Number, MK.AllowNone: True},
                                    "max": {MK.Type: types.Number, MK.AllowNone: True},
                                    "loguniform": {
                                        MK.Type: types.Bool,
                                        MK.AllowNone: True,
                                    },
                                },
                            },
                            "ng": {
                                MK.Type: types.NamedDict,
                                MK.Content: {
                                    "min": {MK.Type: types.Number, MK.AllowNone: True},
                                    "max": {MK.Type: types.Number, MK.AllowNone: True},
                                },
                            },
                            "nog": {
                                MK.Type: types.NamedDict,
                                MK.Content: {
                                    "min": {MK.Type: types.Number, MK.AllowNone: True},
                                    "max": {MK.Type: types.Number, MK.AllowNone: True},
                                    "loguniform": {
                                        MK.Type: types.Bool,
                                        MK.AllowNone: True,
                                    },
                                },
                            },
                            "krgend": {
                                MK.Type: types.NamedDict,
                                MK.Content: {
                                    "min": {MK.Type: types.Number, MK.AllowNone: True},
                                    "max": {MK.Type: types.Number, MK.AllowNone: True},
                                    "loguniform": {
                                        MK.Type: types.Bool,
                                        MK.AllowNone: True,
                                    },
                                },
                            },
                            "krogend": {
                                MK.Type: types.NamedDict,
                                MK.Content: {
                                    "min": {MK.Type: types.Number, MK.AllowNone: True},
                                    "max": {MK.Type: types.Number, MK.AllowNone: True},
                                    "loguniform": {
                                        MK.Type: types.Bool,
                                        MK.AllowNone: True,
                                    },
                                },
                            },
                        },
                    },
                    "equil": {
                        MK.Type: types.NamedDict,
                        MK.Content: {
                            "scheme": {MK.Type: types.String, MK.Default: "global"},
                            "datum_depth": {MK.Type: types.Number, MK.AllowNone: True},
                            "datum_pressure": {
                                MK.Type: types.NamedDict,
                                MK.Content: {
                                    "min": {MK.Type: types.Number},
                                    "max": {MK.Type: types.Number},
                                },
                            },
                            "owc_depth": {
                                MK.Type: types.NamedDict,
                                MK.Content: {
                                    "min": {MK.Type: types.Number, MK.AllowNone: True},
                                    "max": {MK.Type: types.Number, MK.AllowNone: True},
                                },
                            },
                            "gwc_depth": {
                                MK.Type: types.NamedDict,
                                MK.Content: {
                                    "min": {MK.Type: types.Number, MK.AllowNone: True},
                                    "max": {MK.Type: types.Number, MK.AllowNone: True},
                                },
                            },
                            "goc_depth": {
                                MK.Type: types.NamedDict,
                                MK.Content: {
                                    "min": {MK.Type: types.Number, MK.AllowNone: True},
                                    "max": {MK.Type: types.Number, MK.AllowNone: True},
                                },
                            },
                        },
                    },
                    "rock_compressibility": {
                        MK.Type: types.NamedDict,
                        MK.Content: {
                            "reference_pressure": {
                                MK.Type: types.Number,
                                MK.AllowNone: True,
                            },
                            "min": {MK.Type: types.Number, MK.AllowNone: True},
                            "max": {MK.Type: types.Number, MK.AllowNone: True},
                        },
                    },
                    "aquifer": {
                        MK.Type: types.NamedDict,
                        MK.Content: {
                            "scheme": {MK.Type: types.String, MK.AllowNone: True},
                            "fraction": {MK.Type: types.Number, MK.AllowNone: True},
                            "delta_depth": {MK.Type: types.Number, MK.AllowNone: True},
                            "size_in_bulkvolumes": {
                                MK.Type: types.NamedDict,
                                MK.Content: {
                                    "min": {MK.Type: types.Number, MK.AllowNone: True},
                                    "max": {MK.Type: types.Number, MK.AllowNone: True},
                                    "loguniform": {
                                        MK.Type: types.Bool,
                                        MK.AllowNone: True,
                                    },
                                },
                            },
                        },
                    },
                },
            },
        },
    }


<<<<<<< HEAD
DEFAULT_VALUES = {
    "flownet": {
        "additional_flow_nodes": 100,
        "additional_node_candidates": 1000,
        "hull_factor": 1.2,
        "perforation_handling_strategy": "bottom_point",
        "fast_pyscal": True,
        "fault_tolerance": 1.0e-5,
        "pvt": {"rsvd": None},
    },
    "ert": {
        "runpath": "output/runpath/realization-%d/iter-%d",
        "enspath": "output/storage",
        "eclbase": "./eclipse/model/FLOWNET_REALIZATION",
        "static_include_files": pathlib.Path(
            os.path.dirname(os.path.realpath(__file__))
        )
        / ".."
        / "static",
        "realizations": {"max_runtime": 300, "required_success_percent": 20},
        "simulator": {"name": "flow"},
    },
    "model_parameters": {
        "permeability": {"loguniform": True},
        "porosity": {"loguniform": False},
        "bulkvolume_mult": {"loguniform": True},
        "equil": {"scheme": "global"},
    },
}


=======
>>>>>>> 038256cd
def parse_config(configuration_file: pathlib.Path) -> ConfigSuite.snapshot:
    """
    Takes in path to a yaml configuration file, parses it, populates with default values
    where that is defined and the has not provided his/her own value. Also error checks input
    arguments, and making sure they are of expected type.

    Args:
        configuration_file: Path to configuration file.

    Returns:
        Parsed config, where values can be extracted like e.g. 'config.ert.queue.system'.

    """
    # pylint: disable=too-many-branches

    input_config = yaml.safe_load(configuration_file.read_text())

    @configsuite.transformation_msg("Tries to convert input to absolute path")
    def _to_abs_path(path: Optional[str]) -> str:
        """
        Helper function for the configsuite. Take in a path as a string and
        attempts to convert it to an absolute path.

        Args:
            path: A relative or absolute path or None

        Returns:
            Absolute path or empty string

        """
        if path is None:
            return ""
        if pathlib.Path(path).is_absolute():
            return str(pathlib.Path(path).resolve())
        return str((configuration_file.parent / pathlib.Path(path)).resolve())

    suite = ConfigSuite(
        input_config, create_schema(_to_abs_path=_to_abs_path), deduce_required=True
    )

    if not suite.valid:
        raise ValueError(
            "The configuration is not valid:"
            + ", ".join([error.msg for error in suite.errors])
        )

    config = suite.snapshot

    if config.ert.queue.system.upper() != "LOCAL" and (
        config.ert.queue.name is None or config.ert.queue.server is None
    ):
        raise ValueError(
            "Queue name and server needs to be provided if system is not 'LOCAL'."
        )

    for parameter in ["bulkvolume_mult", "porosity", "permeability", "fault_mult"]:
        if not getattr(config.model_parameters, parameter):
            continue
        if (
            getattr(config.model_parameters, parameter).min is not None
            and getattr(config.model_parameters, parameter).max is not None
            and getattr(config.model_parameters, parameter).mean is not None
        ):
            raise ValueError(
                f"You have set min, max and mean for parameter '{parameter}' - please only specify two at a time."
            )
        if (
            getattr(config.model_parameters, parameter).mean
            and getattr(config.model_parameters, parameter).max
            < getattr(config.model_parameters, parameter).mean
        ):
            raise ValueError(
                f"The {parameter} setting 'max' is set to a value "
                f"({getattr(config.model_parameters, parameter).max}) which is smaller than the value "
                f"set as 'mean' ({getattr(config.model_parameters, parameter).mean})."
            )
        if (
            getattr(config.model_parameters, parameter).min
            and getattr(config.model_parameters, parameter).max
            < getattr(config.model_parameters, parameter).min
        ):
            raise ValueError(
                f"The {parameter} setting 'max' is set to a value "
                f"({getattr(config.model_parameters, parameter).max}) which is smaller than the value "
                f"set as 'min' ({getattr(config.model_parameters, parameter).min})."
            )

    if (
        config.model_parameters.equil.goc_depth
        is None
        != config.model_parameters.relative_permeability.sorg
        is None
        != config.model_parameters.relative_permeability.sgcr
        is None
        != config.model_parameters.relative_permeability.ng
        is None
        != config.model_parameters.relative_permeability.nog
        is None
        != config.model_parameters.relative_permeability.krgend
        is None
        != config.model_parameters.relative_permeability.krogend
        is None
    ):
        raise ValueError(
            "GOC and gas relative permeability must both be specified (or none of them)."
        )

    for suffix in [".DATA", ".EGRID", ".UNRST", ".UNSMRY", ".SMSPEC"]:
        if (
            not pathlib.Path(config.flownet.data_source.input_case)
            .with_suffix(suffix)
            .is_file()
        ):
            raise ValueError(f"The input case {suffix} file does not exist")

    if config.flownet.training_set_end_date and config.flownet.training_set_fraction:
        raise ValueError(
            "Ambiguous configuration input: 'training_set_fraction' and 'training_set_end_date' are "
            "both defined in the configuration file."
        )

    if any(config.model_parameters.rock_compressibility) and not all(
        config.model_parameters.rock_compressibility
    ):
        raise ValueError(
            "Ambiguous configuration input: 'rock_compressibility' needs to be defined using "
            "'reference_pressure', 'min' and 'max'. Currently one or more parameters are missing."
        )

    if (
        any(config.model_parameters.aquifer[0:3])
        or any(config.model_parameters.aquifer.size_in_bulkvolumes)
    ) and not (
        all(config.model_parameters.aquifer[0:3])
        and all(config.model_parameters.aquifer.size_in_bulkvolumes)
    ):
        raise ValueError(
            "Ambiguous configuration input: 'aquifer' needs to be defined using "
            "'scheme', 'fraction', 'delta_depth' and a 'size_in_bulkvolumes' distribution ('min', 'max', 'logunif')."
            "Currently one or more parameters are missing."
        )
    if all(config.model_parameters.aquifer[0:3]) and not all(
        config.model_parameters.aquifer.size_in_bulkvolumes
    ):
        raise ValueError(
            "Ambiguous configuration input: 'size_in_bulkvolumes' in 'aquifer' needs to be defined using "
            "'min', 'max' and 'log_unif'. Currently one or more parameters are missing."
        )

    return config<|MERGE_RESOLUTION|>--- conflicted
+++ resolved
@@ -412,40 +412,6 @@
     }
 
 
-<<<<<<< HEAD
-DEFAULT_VALUES = {
-    "flownet": {
-        "additional_flow_nodes": 100,
-        "additional_node_candidates": 1000,
-        "hull_factor": 1.2,
-        "perforation_handling_strategy": "bottom_point",
-        "fast_pyscal": True,
-        "fault_tolerance": 1.0e-5,
-        "pvt": {"rsvd": None},
-    },
-    "ert": {
-        "runpath": "output/runpath/realization-%d/iter-%d",
-        "enspath": "output/storage",
-        "eclbase": "./eclipse/model/FLOWNET_REALIZATION",
-        "static_include_files": pathlib.Path(
-            os.path.dirname(os.path.realpath(__file__))
-        )
-        / ".."
-        / "static",
-        "realizations": {"max_runtime": 300, "required_success_percent": 20},
-        "simulator": {"name": "flow"},
-    },
-    "model_parameters": {
-        "permeability": {"loguniform": True},
-        "porosity": {"loguniform": False},
-        "bulkvolume_mult": {"loguniform": True},
-        "equil": {"scheme": "global"},
-    },
-}
-
-
-=======
->>>>>>> 038256cd
 def parse_config(configuration_file: pathlib.Path) -> ConfigSuite.snapshot:
     """
     Takes in path to a yaml configuration file, parses it, populates with default values
