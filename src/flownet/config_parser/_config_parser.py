--- conflicted
+++ resolved
@@ -220,25 +220,11 @@
                     "analysis": {
                         MK.Type: types.NamedDict,
                         MK.Content: {
-<<<<<<< HEAD
-                            "metric": {MK.Type: types.String, MK.Default: "[RMSE]"},
-                            "quantity": {
-                                MK.Type: types.String,
-                                MK.Default: "[WOPR:BR-P-]",
-                            },
-                            "start": {MK.Type: types.String, MK.Default: "2001-04-01",},
-                            "end": {MK.Type: types.String, MK.Default: "2006-01-01",},
-                            "outfile": {
-                                MK.Type: types.String,
-                                MK.Default: "analysis_metrics_iteration",
-                            },
-=======
                             "metric": {MK.Type: types.String, MK.AllowNone: True},
                             "quantity": {MK.Type: types.String, MK.AllowNone: True,},
                             "start": {MK.Type: types.String, MK.AllowNone: True},
                             "end": {MK.Type: types.String, MK.AllowNone: True},
                             "outfile": {MK.Type: types.String, MK.AllowNone: True,},
->>>>>>> 2bf65a60
                         },
                     },
                 },
@@ -705,20 +691,11 @@
             )
 
     for suffix in [".DATA", ".EGRID", ".UNRST", ".UNSMRY", ".SMSPEC"]:
-<<<<<<< HEAD
-        if (
-            not pathlib.Path(config.flownet.data_source.simulation.input_case)
-            .with_suffix(suffix)
-            .is_file()
-        ):
-            raise ValueError(f"The input case {suffix} file does not exist")
-=======
-        input_file = pathlib.Path(config.flownet.data_source.input_case).with_suffix(
+        input_file = pathlib.Path(config.flownet.data_source.simulation.input_case).with_suffix(
             suffix
         )
         if not input_file.is_file():
             raise ValueError(f"The file {input_file} does not exist")
->>>>>>> 2bf65a60
 
     if config.flownet.training_set_end_date and config.flownet.training_set_fraction:
         raise ValueError(
