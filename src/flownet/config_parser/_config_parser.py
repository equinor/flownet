import warnings
import os
import pathlib
from typing import Dict, Optional, List, Union

import yaml
import configsuite
from configsuite import types, MetaKeys as MK, ConfigSuite

from ._merge_configs import merge_configs
from ..data.from_flow import FlowData


# Small workaround while waiting for https://github.com/equinor/configsuite/pull/157
# to be merged and released in upstream ConfigSuite:
def create_schema_without_arguments() -> Dict:
    return create_schema()


def create_schema(config_folder: Optional[pathlib.Path] = None) -> Dict:
    """
    Returns a configsuite type schema, where configuration value types are defined, together
    with which values are optional and/or has default values.

    Args:
        config_folder:

    Returns:
        Dictionary to be used as configsuite type schema

    """

    @configsuite.transformation_msg("Convert 'None' to None")
    def _none_to_none(
        input_data: Union[str, int, float, None]
    ) -> Union[str, int, float, None]:
        """
        Converts "None" to None
        Args:
            input_data:

        Returns:
            The input_data. If the input is "None" it is converted to None (str to None)
        """
        if input_data == "None":
            return None

        return input_data

    @configsuite.transformation_msg("Convert string to lower case")
    def _to_lower(input_data: Union[List[str], str]) -> Union[List[str], str]:
        if isinstance(input_data, str):
            return input_data.lower()

        return [x.lower() for x in input_data]

    @configsuite.transformation_msg("Convert input string to absolute path")
    def _to_abs_path(path: Optional[str]) -> str:
        """
        Helper function for the configsuite. Takes in a path as a string and
        attempts to convert it to an absolute path.

        Args:
            path: A relative or absolute path or None

        Returns:
            Absolute path or empty string

        """
        if path is None:
            return ""
        if pathlib.Path(path).is_absolute():
            return str(pathlib.Path(path).resolve())
        return str((config_folder / pathlib.Path(path)).resolve())  # type: ignore

    return {
        MK.Type: types.NamedDict,
        MK.Content: {
            "name": {
                MK.Type: types.String,
                MK.Description: "Name of the FlowNet model, used e.g. in generated output report",
            },
            "flownet": {
                MK.Type: types.NamedDict,
                MK.Content: {
                    "data_source": {
                        MK.Type: types.NamedDict,
                        MK.Content: {
                            "simulation": {
                                MK.Type: types.NamedDict,
                                MK.Content: {
                                    "input_case": {
                                        MK.Type: types.String,
                                        MK.Transformation: _to_abs_path,
                                        MK.Description: "Simulation input case to be used as data source for FlowNet",
                                    },
                                    "well_logs": {
                                        MK.Type: types.Bool,
                                        MK.AllowNone: True,
                                    },
                                    "vectors": {
                                        MK.Type: types.NamedDict,
                                        MK.Description: "Which vectors to use as observation data sources",
                                        MK.Content: {
                                            "WTHP": {
                                                MK.Type: types.NamedDict,
                                                MK.Content: {
                                                    "rel_error": {
                                                        MK.Type: types.Number,
                                                        MK.Required: False,
                                                        MK.AllowNone: True,
                                                    },
                                                    "min_error": {
                                                        MK.Type: types.Number,
                                                        MK.Required: False,
                                                        MK.AllowNone: True,
                                                    },
                                                },
                                            },
                                            "WBHP": {
                                                MK.Type: types.NamedDict,
                                                MK.Content: {
                                                    "rel_error": {
                                                        MK.Type: types.Number,
                                                        MK.Required: False,
                                                        MK.AllowNone: True,
                                                    },
                                                    "min_error": {
                                                        MK.Type: types.Number,
                                                        MK.Required: False,
                                                        MK.AllowNone: True,
                                                    },
                                                },
                                            },
                                            "WOPR": {
                                                MK.Type: types.NamedDict,
                                                MK.Content: {
                                                    "rel_error": {
                                                        MK.Type: types.Number,
                                                        MK.Required: False,
                                                        MK.AllowNone: True,
                                                    },
                                                    "min_error": {
                                                        MK.Type: types.Number,
                                                        MK.Required: False,
                                                        MK.AllowNone: True,
                                                    },
                                                },
                                            },
                                            "WGPR": {
                                                MK.Type: types.NamedDict,
                                                MK.Content: {
                                                    "rel_error": {
                                                        MK.Type: types.Number,
                                                        MK.Required: False,
                                                        MK.AllowNone: True,
                                                    },
                                                    "min_error": {
                                                        MK.Type: types.Number,
                                                        MK.Required: False,
                                                        MK.AllowNone: True,
                                                    },
                                                },
                                            },
                                            "WWPR": {
                                                MK.Type: types.NamedDict,
                                                MK.Content: {
                                                    "rel_error": {
                                                        MK.Type: types.Number,
                                                        MK.Required: False,
                                                        MK.AllowNone: True,
                                                    },
                                                    "min_error": {
                                                        MK.Type: types.Number,
                                                        MK.Required: False,
                                                        MK.AllowNone: True,
                                                    },
                                                },
                                            },
                                            "WWIR": {
                                                MK.Type: types.NamedDict,
                                                MK.Content: {
                                                    "rel_error": {
                                                        MK.Type: types.Number,
                                                        MK.Required: False,
                                                        MK.AllowNone: True,
                                                    },
                                                    "min_error": {
                                                        MK.Type: types.Number,
                                                        MK.Required: False,
                                                        MK.AllowNone: True,
                                                    },
                                                },
                                            },
                                            "WGIR": {
                                                MK.Type: types.NamedDict,
                                                MK.Content: {
                                                    "rel_error": {
                                                        MK.Type: types.Number,
                                                        MK.Required: False,
                                                        MK.AllowNone: True,
                                                    },
                                                    "min_error": {
                                                        MK.Type: types.Number,
                                                        MK.Required: False,
                                                        MK.AllowNone: True,
                                                    },
                                                },
                                            },
                                        },
                                    },
                                },
                            },
                            "concave_hull": {MK.Type: types.Bool, MK.AllowNone: True},
                        },
                    },
                    "constraining": {
                        MK.Type: types.NamedDict,
                        MK.Content: {
                            "kriging": {
                                MK.Type: types.NamedDict,
                                MK.Content: {
                                    "enabled": {
                                        MK.Type: types.Bool,
                                        MK.Default: False,
                                        MK.Description: "Switch to enable or disable kriging on well log data.",
                                    },
                                    "n": {
                                        MK.Type: types.Integer,
                                        MK.Default: 20,
                                        MK.Description: "Number of kriged values in each direct. E.g, n = 10 -> "
                                        "10x10x10 = 1000 values.",
                                    },
                                    "n_lags": {
                                        MK.Type: types.Integer,
                                        MK.Default: 6,
                                        MK.Description: "Number of averaging bins for the semivariogram.",
                                    },
                                    "anisotropy_scaling_z": {
                                        MK.Type: types.Number,
                                        MK.Default: 10,
                                        MK.Description: "Scalar stretching value to take into account anisotropy. ",
                                    },
                                    "variogram_model": {
                                        MK.Type: types.String,
                                        MK.Default: "spherical",
                                        MK.Description: "Specifies which variogram model to use. See PyKridge "
                                        "documentation for valid options.",
                                    },
                                    "permeability_variogram_parameters": {
                                        MK.Type: types.Dict,
                                        MK.Description: "Parameters that define the specified variogram model. "
                                        "Permeability model sill and nugget are in log scale. See "
                                        "PyKridge documentation for valid options.",
                                        MK.Content: {
                                            MK.Key: {MK.Type: types.String},
                                            MK.Value: {MK.Type: types.Number},
                                        },
                                    },
                                    "porosity_variogram_parameters": {
                                        MK.Type: types.Dict,
                                        MK.Description: "Parameters that define the specified variogram model. See "
                                        "PyKridge documentation for valid options.",
                                        MK.Content: {
                                            MK.Key: {MK.Type: types.String},
                                            MK.Value: {MK.Type: types.Number},
                                        },
                                    },
                                },
                            },
                        },
                    },
                    "pvt": {
                        MK.Type: types.NamedDict,
                        MK.Content: {
                            "rsvd": {
                                MK.Type: types.String,
                                MK.Transformation: _to_abs_path,
                                MK.AllowNone: True,
                            },
                        },
                    },
                    "phases": {
                        MK.Type: types.List,
                        MK.Content: {MK.Item: {MK.Type: types.String}},
                        MK.Transformation: _to_lower,
                        MK.Description: "List of phases to be used in FlowNet "
                        "(valid phases are oil, gas, water, disgas, vapoil",
                    },
                    "cell_length": {MK.Type: types.Number},
                    "training_set_end_date": {
                        MK.Type: types.Date,
                        MK.AllowNone: True,
                    },
                    "training_set_fraction": {
                        MK.Type: types.Number,
                        MK.AllowNone: True,
                    },
                    "additional_flow_nodes": {
                        MK.Type: types.Integer,
                        MK.Default: 100,
                    },
                    "additional_node_candidates": {
                        MK.Type: types.Integer,
                        MK.Default: 1000,
                        MK.Description: "Number of additional nodes to create "
                        "(using Mitchell's best candidate algorithm)",
                    },
                    "hull_factor": {MK.Type: types.Number, MK.Default: 1.2},
                    "random_seed": {
                        MK.Type: types.Number,
                        MK.AllowNone: True,
                        MK.Description: "Adding this makes sure two FlowNet "
                        "runs create the exact same output",
                    },
                    "perforation_handling_strategy": {
                        MK.Type: types.String,
                        MK.Default: "bottom_point",
                        MK.Description: "Strategy to be used when creating perforations. Valid options are "
                        "'bottom'_point', 'top_point', 'multiple', 'time_avg_open_location' and "
                        "'multiple_based_on_workovers'.",
                    },
                    "fast_pyscal": {
                        MK.Type: types.Bool,
                        MK.Default: True,
                        MK.Description: "If True, pyscal uses some reasonable "
                        "approximation to reduce running time. It also skips "
                        "validity tests",
                    },
                    "fault_tolerance": {MK.Type: types.Number, MK.Default: 1.0e-5},
                    "max_distance": {MK.Type: types.Number, MK.Default: 1e12},
                    "max_distance_fraction": {MK.Type: types.Number, MK.Default: 0},
                    "prod_control_mode": {
                        MK.Type: types.String,
                        MK.Default: "RESV",
                    },
                    "inj_control_mode": {
                        MK.Type: types.String,
                        MK.Default: "RATE",
                    },
                },
            },
            "ert": {
                MK.Type: types.NamedDict,
                MK.Content: {
                    "runpath": {
                        MK.Type: types.String,
                        MK.Default: "output/runpath/realization-%d/iter-%d",
                    },
                    "enspath": {
                        MK.Type: types.String,
                        MK.Default: "output/storage",
                    },
                    "eclbase": {
                        MK.Type: types.String,
                        MK.Default: "./eclipse/model/FLOWNET_REALIZATION",
                    },
                    "static_include_files": {
                        MK.Type: types.String,
                        MK.Transformation: _to_abs_path,
                        MK.Default: pathlib.Path(
                            os.path.dirname(os.path.realpath(__file__))
                        )
                        / "static_include_files"
                        / ".."
                        / "static",
                    },
                    "realizations": {
                        MK.Type: types.NamedDict,
                        MK.Content: {
                            "num_realizations": {
                                MK.Type: types.Integer,
                                MK.Description: "Number of realizations to create",
                            },
                            "required_success_percent": {
                                MK.Type: types.Number,
                                MK.Default: 20,
                                MK.Description: "Percentage of the realizations that "
                                "need to suceed, if not the FlowNet worklow is stopped.",
                            },
                            "max_runtime": {
                                MK.Type: types.Integer,
                                MK.Default: 300,
                                MK.Description: "Maximum number of seconds allowed "
                                "for a single realization, if not that realization "
                                "is treated as a failed realization.",
                            },
                        },
                    },
                    "simulator": {
                        MK.Type: types.NamedDict,
                        MK.Content: {
                            "name": {
                                MK.Type: types.String,
                                MK.Transformation: _to_lower,
                                MK.Default: "flow",
                                MK.Description: "Simulator to use (typically either "
                                "'flow' or 'eclipse'",
                            },
                            "version": {
                                MK.Type: types.String,
                                MK.AllowNone: True,
                                MK.Description: "Version of the simulator to use",
                            },
                        },
                    },
                    "queue": {
                        MK.Type: types.NamedDict,
                        MK.Content: {
                            "system": {MK.Type: types.String},
                            "name": {MK.Type: types.String, MK.AllowNone: True},
                            "server": {MK.Type: types.String, MK.AllowNone: True},
                            "max_running": {MK.Type: types.Integer},
                        },
                    },
                    "ensemble_weights": {
                        MK.Type: types.List,
                        MK.Content: {MK.Item: {MK.Type: types.Number}},
                    },
                    "yamlobs": {
                        MK.Type: types.String,
                        MK.Default: "./observations.yamlobs",
                        MK.Description: "Observation file used by fmu-ensemble "
                        "and webviz",
                    },
                    "analysis": {
                        MK.Type: types.NamedDict,
                        MK.Content: {
                            "metric": {MK.Type: types.String, MK.AllowNone: True},
                            "quantity": {
                                MK.Type: types.String,
                                MK.AllowNone: True,
                            },
                            "start": {MK.Type: types.String, MK.AllowNone: True},
                            "end": {MK.Type: types.String, MK.AllowNone: True},
                            "outfile": {
                                MK.Type: types.String,
                                MK.AllowNone: True,
                            },
                        },
                    },
                },
            },
            "model_parameters": {
                MK.Type: types.NamedDict,
                MK.Content: {
                    "permeability": {
                        MK.Type: types.NamedDict,
                        MK.Description: "Description of the permeability prior "
                        "distribution. You define either min and max, or one of "
                        "the endpoints and mean",
                        MK.Content: {
                            "min": {MK.Type: types.Number, MK.AllowNone: True},
                            "mean": {MK.Type: types.Number, MK.AllowNone: True},
                            "max": {MK.Type: types.Number, MK.AllowNone: True},
                            "base": {MK.Type: types.Number, MK.AllowNone: True},
                            "stddev": {MK.Type: types.Number, MK.AllowNone: True},
                            "distribution": {
                                MK.Type: types.String,
                                MK.Default: "uniform",
                                MK.Transformation: _to_lower,
                            },
                        },
                    },
                    "porosity": {
                        MK.Type: types.NamedDict,
                        MK.Description: "Description of the porosity prior "
                        "distribution. You define either min and max, or one of "
                        "the endpoints and mean",
                        MK.Content: {
                            "min": {MK.Type: types.Number, MK.AllowNone: True},
                            "mean": {MK.Type: types.Number, MK.AllowNone: True},
                            "max": {MK.Type: types.Number, MK.AllowNone: True},
                            "base": {MK.Type: types.Number, MK.AllowNone: True},
                            "stddev": {MK.Type: types.Number, MK.AllowNone: True},
                            "distribution": {
                                MK.Type: types.String,
                                MK.Default: "uniform",
                                MK.Transformation: _to_lower,
                            },
                        },
                    },
                    "bulkvolume_mult": {
                        MK.Type: types.NamedDict,
                        MK.Description: "Description of bulk volume multiplier "
                        "prior distribution. You define either min and max, or one "
                        "of the endpoints and mean. One multiplies is drawn per tube "
                        "which decreases/increases the default tube bulk volume "
                        "(which again is a proportional part of model convex hull bulk "
                        "with respect to tube length compared to other tubes).",
                        MK.Content: {
                            "min": {MK.Type: types.Number, MK.AllowNone: True},
                            "mean": {MK.Type: types.Number, MK.AllowNone: True},
                            "max": {MK.Type: types.Number, MK.AllowNone: True},
                            "base": {MK.Type: types.Number, MK.AllowNone: True},
                            "stddev": {MK.Type: types.Number, MK.AllowNone: True},
                            "distribution": {
                                MK.Type: types.String,
                                MK.Default: "uniform",
                                MK.Transformation: _to_lower,
                            },
                        },
                    },
                    "fault_mult": {
                        MK.Type: types.NamedDict,
                        MK.Description: "Description of the fault multiplicator "
                        "prior distribution. You define either min and max, or one "
                        "of the endpoints and mean",
                        MK.Content: {
                            "min": {MK.Type: types.Number, MK.AllowNone: True},
                            "mean": {MK.Type: types.Number, MK.AllowNone: True},
                            "max": {MK.Type: types.Number, MK.AllowNone: True},
                            "base": {MK.Type: types.Number, MK.AllowNone: True},
                            "stddev": {MK.Type: types.Number, MK.AllowNone: True},
                            "distribution": {
                                MK.Type: types.String,
                                MK.Default: "uniform",
                                MK.Transformation: _to_lower,
                            },
                        },
                    },
                    "relative_permeability": {
                        MK.Type: types.NamedDict,
                        MK.Description: "Add relative permeability uncertainty. "
                        "Which endpoints to give depends on phases requested in the "
                        "FlowNet model.",
                        MK.Content: {
                            "scheme": {
                                MK.Type: types.String,
                                MK.Description: "Either 'global' (one set of relative "
                                "permeability curves for the whole model), 'regions_from_sim' "
                                "(one set of curves for each SATNUM region in data source simulation) "
                                "or 'individual' (one set of curves per tube).",
                                MK.Default: "global",
                                MK.Transformation: _to_lower,
                            },
                            "interpolate": {
                                MK.Type: types.Bool,
                                MK.Description: "Uses the interpolation option between low/base/high "
                                "relative permeability curves if set to True (one interpolation "
                                "per SATNUM region. Only available for three phase problems.",
                                MK.Default: False,
                            },
                            "regions": {
                                MK.Type: types.List,
                                MK.Content: {
                                    MK.Item: {
                                        MK.Type: types.NamedDict,
                                        MK.Content: {
                                            "id": {
                                                MK.Type: types.Number,
                                                MK.AllowNone: True,
                                                MK.Transformation: _none_to_none,
                                            },
                                            "swirr": {
                                                MK.Type: types.NamedDict,
                                                MK.Content: {
                                                    "min": {
                                                        MK.Type: types.Number,
                                                        MK.AllowNone: True,
                                                    },
                                                    "mean": {
                                                        MK.Type: types.Number,
                                                        MK.AllowNone: True,
                                                    },
                                                    "max": {
                                                        MK.Type: types.Number,
                                                        MK.AllowNone: True,
                                                    },
                                                    "base": {
                                                        MK.Type: types.Number,
                                                        MK.AllowNone: True,
                                                    },
<<<<<<< HEAD
                                                    "stddev": {
                                                        MK.Type: types.Number,
                                                        MK.AllowNone: True,
                                                    },
                                                    "distribution": {
                                                        MK.Type: types.String,
                                                        MK.Default: "uniform",
                                                        MK.Transformation: _to_lower,
=======
                                                    "low_optimistic": {
                                                        MK.Type: types.Bool,
                                                        MK.Default: False,
                                                        MK.Description: "This only has effect if interpolation "
                                                        "between low/base/high relative permeability curves is chosen. "
                                                        "If 'low_optimistic' is set to True, the minimum value for "
                                                        "this model parameter will be used to generate the high case "
                                                        "SCAL recommendation curves, and the maximum value will be "
                                                        "used for the low case SCAL recommendation curves.",
>>>>>>> 3fc8580e
                                                    },
                                                },
                                            },
                                            "swl": {
                                                MK.Type: types.NamedDict,
                                                MK.Content: {
                                                    "min": {
                                                        MK.Type: types.Number,
                                                        MK.AllowNone: True,
                                                    },
                                                    "mean": {
                                                        MK.Type: types.Number,
                                                        MK.AllowNone: True,
                                                    },
                                                    "max": {
                                                        MK.Type: types.Number,
                                                        MK.AllowNone: True,
                                                    },
                                                    "base": {
                                                        MK.Type: types.Number,
                                                        MK.AllowNone: True,
                                                    },
<<<<<<< HEAD
                                                    "stddev": {
                                                        MK.Type: types.Number,
                                                        MK.AllowNone: True,
                                                    },
                                                    "distribution": {
                                                        MK.Type: types.String,
                                                        MK.Default: "uniform",
                                                        MK.Transformation: _to_lower,
=======
                                                    "low_optimistic": {
                                                        MK.Type: types.Bool,
                                                        MK.Default: False,
>>>>>>> 3fc8580e
                                                    },
                                                },
                                            },
                                            "swcr": {
                                                MK.Type: types.NamedDict,
                                                MK.Content: {
                                                    "min": {
                                                        MK.Type: types.Number,
                                                        MK.AllowNone: True,
                                                    },
                                                    "mean": {
                                                        MK.Type: types.Number,
                                                        MK.AllowNone: True,
                                                    },
                                                    "max": {
                                                        MK.Type: types.Number,
                                                        MK.AllowNone: True,
                                                    },
                                                    "base": {
                                                        MK.Type: types.Number,
                                                        MK.AllowNone: True,
                                                    },
                                                    "stddev": {
                                                        MK.Type: types.Number,
                                                        MK.AllowNone: True,
                                                    },
<<<<<<< HEAD
                                                    "distribution": {
                                                        MK.Type: types.String,
                                                        MK.Default: "uniform",
                                                        MK.Transformation: _to_lower,
=======
                                                    "low_optimistic": {
                                                        MK.Type: types.Bool,
                                                        MK.Default: False,
>>>>>>> 3fc8580e
                                                    },
                                                },
                                            },
                                            "sorw": {
                                                MK.Type: types.NamedDict,
                                                MK.Content: {
                                                    "min": {
                                                        MK.Type: types.Number,
                                                        MK.AllowNone: True,
                                                    },
                                                    "mean": {
                                                        MK.Type: types.Number,
                                                        MK.AllowNone: True,
                                                    },
                                                    "max": {
                                                        MK.Type: types.Number,
                                                        MK.AllowNone: True,
                                                    },
                                                    "base": {
                                                        MK.Type: types.Number,
                                                        MK.AllowNone: True,
                                                    },
<<<<<<< HEAD
                                                    "stddev": {
                                                        MK.Type: types.Number,
                                                        MK.AllowNone: True,
                                                    },
                                                    "distribution": {
                                                        MK.Type: types.String,
                                                        MK.Default: "uniform",
                                                        MK.Transformation: _to_lower,
=======
                                                    "low_optimistic": {
                                                        MK.Type: types.Bool,
                                                        MK.Default: True,
>>>>>>> 3fc8580e
                                                    },
                                                },
                                            },
                                            "krwend": {
                                                MK.Type: types.NamedDict,
                                                MK.Content: {
                                                    "min": {
                                                        MK.Type: types.Number,
                                                        MK.AllowNone: True,
                                                    },
                                                    "mean": {
                                                        MK.Type: types.Number,
                                                        MK.AllowNone: True,
                                                    },
                                                    "max": {
                                                        MK.Type: types.Number,
                                                        MK.AllowNone: True,
                                                    },
                                                    "base": {
                                                        MK.Type: types.Number,
                                                        MK.AllowNone: True,
                                                    },
                                                    "stddev": {
                                                        MK.Type: types.Number,
                                                        MK.AllowNone: True,
                                                    },
<<<<<<< HEAD
                                                    "distribution": {
                                                        MK.Type: types.String,
                                                        MK.Default: "uniform",
                                                        MK.Transformation: _to_lower,
=======
                                                    "low_optimistic": {
                                                        MK.Type: types.Bool,
                                                        MK.Default: True,
>>>>>>> 3fc8580e
                                                    },
                                                },
                                            },
                                            "kroend": {
                                                MK.Type: types.NamedDict,
                                                MK.Content: {
                                                    "min": {
                                                        MK.Type: types.Number,
                                                        MK.AllowNone: True,
                                                    },
                                                    "mean": {
                                                        MK.Type: types.Number,
                                                        MK.AllowNone: True,
                                                    },
                                                    "max": {
                                                        MK.Type: types.Number,
                                                        MK.AllowNone: True,
                                                    },
                                                    "base": {
                                                        MK.Type: types.Number,
                                                        MK.AllowNone: True,
                                                    },
                                                    "stddev": {
                                                        MK.Type: types.Number,
                                                        MK.AllowNone: True,
                                                    },
<<<<<<< HEAD
                                                    "distribution": {
                                                        MK.Type: types.String,
                                                        MK.Default: "uniform",
                                                        MK.Transformation: _to_lower,
=======
                                                    "low_optimistic": {
                                                        MK.Type: types.Bool,
                                                        MK.Default: False,
>>>>>>> 3fc8580e
                                                    },
                                                },
                                            },
                                            "nw": {
                                                MK.Type: types.NamedDict,
                                                MK.Content: {
                                                    "min": {
                                                        MK.Type: types.Number,
                                                        MK.AllowNone: True,
                                                    },
                                                    "mean": {
                                                        MK.Type: types.Number,
                                                        MK.AllowNone: True,
                                                    },
                                                    "max": {
                                                        MK.Type: types.Number,
                                                        MK.AllowNone: True,
                                                    },
                                                    "base": {
                                                        MK.Type: types.Number,
                                                        MK.AllowNone: True,
                                                    },
<<<<<<< HEAD
                                                    "stddev": {
                                                        MK.Type: types.Number,
                                                        MK.AllowNone: True,
                                                    },
                                                    "distribution": {
                                                        MK.Type: types.String,
                                                        MK.Default: "uniform",
                                                        MK.Transformation: _to_lower,
=======
                                                    "low_optimistic": {
                                                        MK.Type: types.Bool,
                                                        MK.Default: False,
>>>>>>> 3fc8580e
                                                    },
                                                },
                                            },
                                            "now": {
                                                MK.Type: types.NamedDict,
                                                MK.Content: {
                                                    "min": {
                                                        MK.Type: types.Number,
                                                        MK.AllowNone: True,
                                                    },
                                                    "mean": {
                                                        MK.Type: types.Number,
                                                        MK.AllowNone: True,
                                                    },
                                                    "max": {
                                                        MK.Type: types.Number,
                                                        MK.AllowNone: True,
                                                    },
                                                    "base": {
                                                        MK.Type: types.Number,
                                                        MK.AllowNone: True,
                                                    },
                                                    "stddev": {
                                                        MK.Type: types.Number,
                                                        MK.AllowNone: True,
                                                    },
<<<<<<< HEAD
                                                    "distribution": {
                                                        MK.Type: types.String,
                                                        MK.Default: "uniform",
                                                        MK.Transformation: _to_lower,
=======
                                                    "low_optimistic": {
                                                        MK.Type: types.Bool,
                                                        MK.Default: True,
>>>>>>> 3fc8580e
                                                    },
                                                },
                                            },
                                            "sorg": {
                                                MK.Type: types.NamedDict,
                                                MK.Content: {
                                                    "min": {
                                                        MK.Type: types.Number,
                                                        MK.AllowNone: True,
                                                    },
                                                    "mean": {
                                                        MK.Type: types.Number,
                                                        MK.AllowNone: True,
                                                    },
                                                    "max": {
                                                        MK.Type: types.Number,
                                                        MK.AllowNone: True,
                                                    },
                                                    "base": {
                                                        MK.Type: types.Number,
                                                        MK.AllowNone: True,
                                                    },
<<<<<<< HEAD
                                                    "stddev": {
                                                        MK.Type: types.Number,
                                                        MK.AllowNone: True,
                                                    },
                                                    "distribution": {
                                                        MK.Type: types.String,
                                                        MK.Default: "uniform",
                                                        MK.Transformation: _to_lower,
=======
                                                    "low_optimistic": {
                                                        MK.Type: types.Bool,
                                                        MK.Default: True,
>>>>>>> 3fc8580e
                                                    },
                                                },
                                            },
                                            "sgcr": {
                                                MK.Type: types.NamedDict,
                                                MK.Content: {
                                                    "min": {
                                                        MK.Type: types.Number,
                                                        MK.AllowNone: True,
                                                    },
                                                    "mean": {
                                                        MK.Type: types.Number,
                                                        MK.AllowNone: True,
                                                    },
                                                    "max": {
                                                        MK.Type: types.Number,
                                                        MK.AllowNone: True,
                                                    },
                                                    "base": {
                                                        MK.Type: types.Number,
                                                        MK.AllowNone: True,
                                                    },
<<<<<<< HEAD
                                                    "stddev": {
                                                        MK.Type: types.Number,
                                                        MK.AllowNone: True,
                                                    },
                                                    "distribution": {
                                                        MK.Type: types.String,
                                                        MK.Default: "uniform",
                                                        MK.Transformation: _to_lower,
=======
                                                    "low_optimistic": {
                                                        MK.Type: types.Bool,
                                                        MK.Default: False,
>>>>>>> 3fc8580e
                                                    },
                                                },
                                            },
                                            "ng": {
                                                MK.Type: types.NamedDict,
                                                MK.Content: {
                                                    "min": {
                                                        MK.Type: types.Number,
                                                        MK.AllowNone: True,
                                                    },
                                                    "mean": {
                                                        MK.Type: types.Number,
                                                        MK.AllowNone: True,
                                                    },
                                                    "max": {
                                                        MK.Type: types.Number,
                                                        MK.AllowNone: True,
                                                    },
<<<<<<< HEAD
                                                    "base": {
                                                        MK.Type: types.Number,
                                                        MK.AllowNone: True,
                                                    },
                                                    "stddev": {
                                                        MK.Type: types.Number,
                                                        MK.AllowNone: True,
                                                    },
                                                    "distribution": {
                                                        MK.Type: types.String,
                                                        MK.Default: "uniform",
                                                        MK.Transformation: _to_lower,
=======
                                                    "loguniform": {
                                                        MK.Type: types.Bool,
                                                        MK.AllowNone: True,
                                                    },
                                                    "low_optimistic": {
                                                        MK.Type: types.Bool,
                                                        MK.Default: False,
>>>>>>> 3fc8580e
                                                    },
                                                },
                                            },
                                            "nog": {
                                                MK.Type: types.NamedDict,
                                                MK.Content: {
                                                    "min": {
                                                        MK.Type: types.Number,
                                                        MK.AllowNone: True,
                                                    },
                                                    "mean": {
                                                        MK.Type: types.Number,
                                                        MK.AllowNone: True,
                                                    },
                                                    "max": {
                                                        MK.Type: types.Number,
                                                        MK.AllowNone: True,
                                                    },
                                                    "base": {
                                                        MK.Type: types.Number,
                                                        MK.AllowNone: True,
                                                    },
                                                    "stddev": {
                                                        MK.Type: types.Number,
                                                        MK.AllowNone: True,
                                                    },
<<<<<<< HEAD
                                                    "distribution": {
                                                        MK.Type: types.String,
                                                        MK.Default: "uniform",
                                                        MK.Transformation: _to_lower,
=======
                                                    "low_optimistic": {
                                                        MK.Type: types.Bool,
                                                        MK.Default: True,
>>>>>>> 3fc8580e
                                                    },
                                                },
                                            },
                                            "krgend": {
                                                MK.Type: types.NamedDict,
                                                MK.Content: {
                                                    "min": {
                                                        MK.Type: types.Number,
                                                        MK.AllowNone: True,
                                                    },
                                                    "mean": {
                                                        MK.Type: types.Number,
                                                        MK.AllowNone: True,
                                                    },
                                                    "max": {
                                                        MK.Type: types.Number,
                                                        MK.AllowNone: True,
                                                    },
                                                    "base": {
                                                        MK.Type: types.Number,
                                                        MK.AllowNone: True,
                                                    },
<<<<<<< HEAD
                                                    "stddev": {
                                                        MK.Type: types.Number,
                                                        MK.AllowNone: True,
                                                    },
                                                    "distribution": {
                                                        MK.Type: types.String,
                                                        MK.Default: "uniform",
                                                        MK.Transformation: _to_lower,
=======
                                                    "low_optimistic": {
                                                        MK.Type: types.Bool,
                                                        MK.Default: True,
>>>>>>> 3fc8580e
                                                    },
                                                },
                                            },
                                        },
                                    },
                                },
                            },
                        },
                    },
                    "equil": {
                        MK.Type: types.NamedDict,
                        MK.Content: {
                            "scheme": {
                                MK.Type: types.String,
                                MK.Description: "Number of degrees of freedom. Either "
                                "'global' (the whole model treated as one EQLNUM region),"
                                "'individual' (each tube treated as an EQLNUM region) or"
                                "'regions_from_sim' (EQLNUM regions extracted from input simulation",
                                MK.Default: "global",
                                MK.Transformation: _to_lower,
                            },
                            "regions": {
                                MK.Type: types.List,
                                MK.Content: {
                                    MK.Item: {
                                        MK.Type: types.NamedDict,
                                        MK.Content: {
                                            "id": {
                                                MK.Type: types.Number,
                                                MK.AllowNone: True,
                                                MK.Transformation: _none_to_none,
                                            },
                                            "datum_depth": {
                                                MK.Type: types.Number,
                                                MK.AllowNone: True,
                                            },
                                            "datum_pressure": {
                                                MK.Type: types.NamedDict,
                                                MK.Content: {
                                                    "min": {MK.Type: types.Number},
                                                    "max": {MK.Type: types.Number},
                                                },
                                            },
                                            "owc_depth": {
                                                MK.Type: types.NamedDict,
                                                MK.Content: {
                                                    "min": {
                                                        MK.Type: types.Number,
                                                        MK.AllowNone: True,
                                                    },
                                                    "mean": {
                                                        MK.Type: types.Number,
                                                        MK.AllowNone: True,
                                                    },
                                                    "max": {
                                                        MK.Type: types.Number,
                                                        MK.AllowNone: True,
                                                    },
                                                    "base": {
                                                        MK.Type: types.Number,
                                                        MK.AllowNone: True,
                                                    },
                                                    "stddev": {
                                                        MK.Type: types.Number,
                                                        MK.AllowNone: True,
                                                    },
                                                    "distribution": {
                                                        MK.Type: types.String,
                                                        MK.Default: "uniform",
                                                        MK.Transformation: _to_lower,
                                                    },
                                                },
                                            },
                                            "gwc_depth": {
                                                MK.Type: types.NamedDict,
                                                MK.Content: {
                                                    "min": {
                                                        MK.Type: types.Number,
                                                        MK.AllowNone: True,
                                                    },
                                                    "mean": {
                                                        MK.Type: types.Number,
                                                        MK.AllowNone: True,
                                                    },
                                                    "max": {
                                                        MK.Type: types.Number,
                                                        MK.AllowNone: True,
                                                    },
                                                    "base": {
                                                        MK.Type: types.Number,
                                                        MK.AllowNone: True,
                                                    },
                                                    "stddev": {
                                                        MK.Type: types.Number,
                                                        MK.AllowNone: True,
                                                    },
                                                    "distribution": {
                                                        MK.Type: types.String,
                                                        MK.Default: "uniform",
                                                        MK.Transformation: _to_lower,
                                                    },
                                                },
                                            },
                                            "goc_depth": {
                                                MK.Type: types.NamedDict,
                                                MK.Content: {
                                                    "min": {
                                                        MK.Type: types.Number,
                                                        MK.AllowNone: True,
                                                    },
                                                    "mean": {
                                                        MK.Type: types.Number,
                                                        MK.AllowNone: True,
                                                    },
                                                    "max": {
                                                        MK.Type: types.Number,
                                                        MK.AllowNone: True,
                                                    },
                                                    "base": {
                                                        MK.Type: types.Number,
                                                        MK.AllowNone: True,
                                                    },
                                                    "stddev": {
                                                        MK.Type: types.Number,
                                                        MK.AllowNone: True,
                                                    },
                                                    "distribution": {
                                                        MK.Type: types.String,
                                                        MK.Default: "uniform",
                                                        MK.Transformation: _to_lower,
                                                    },
                                                },
                                            },
                                        },
                                    },
                                },
                            },
                        },
                    },
                    "rock_compressibility": {
                        MK.Type: types.NamedDict,
                        MK.Description: "Add uncertainty on subsurface rock "
                        "compressibility.",
                        MK.Content: {
                            "reference_pressure": {
                                MK.Type: types.Number,
                                MK.AllowNone: True,
                                MK.Description: "Reference pressure at which drawn "
                                "rock compressibility is to be valid at",
                            },
                            "min": {MK.Type: types.Number, MK.AllowNone: True},
                            "max": {MK.Type: types.Number, MK.AllowNone: True},
                        },
                    },
                    "aquifer": {
                        MK.Type: types.NamedDict,
                        MK.Content: {
                            "scheme": {
                                MK.Type: types.String,
                                MK.AllowNone: True,
                                MK.Description: "Number of aquifers. Either 'global' "
                                "(all aquifer connections goes to the same aquifer) or "
                                "'individual' (one individual aquifer per aquifer "
                                "connection)",
                            },
                            "fraction": {
                                MK.Type: types.Number,
                                MK.AllowNone: True,
                                MK.Description: "Fraction of the deepest wells to be "
                                "connected to an aquifer.",
                            },
                            "delta_depth": {
                                MK.Type: types.Number,
                                MK.AllowNone: True,
                                MK.Description: "Vertical depth difference between "
                                "aquifer an connected well location",
                            },
                            "size_in_bulkvolumes": {
                                MK.Type: types.NamedDict,
                                MK.Description: "Description of aquifer volume prior "
                                "distribution (drawn number is multiplied with model "
                                "bulk volume, excluding aquifers, to get aquifer "
                                "volume).",
                                MK.Content: {
                                    "min": {
                                        MK.Type: types.Number,
                                        MK.AllowNone: True,
                                    },
                                    "mean": {
                                        MK.Type: types.Number,
                                        MK.AllowNone: True,
                                    },
                                    "max": {
                                        MK.Type: types.Number,
                                        MK.AllowNone: True,
                                    },
                                    "base": {
                                        MK.Type: types.Number,
                                        MK.AllowNone: True,
                                    },
                                    "stddev": {
                                        MK.Type: types.Number,
                                        MK.AllowNone: True,
                                    },
                                    "distribution": {
                                        MK.Type: types.String,
                                        MK.Default: "uniform",
                                        MK.Transformation: _to_lower,
                                    },
                                },
                            },
                        },
                    },
                },
            },
        },
    }


def parse_config(
    base_config: pathlib.Path, update_config: pathlib.Path = None
) -> ConfigSuite.snapshot:
    """
    Takes in path to a yaml configuration file, parses it, populates with default values
    where that is defined and the has not provided his/her own value. Also error checks input
    arguments, and making sure they are of expected type.

    Args:
        base_config: Path to the main configuration file.
        update_config: Optional configuration file with
            key/values to override in main configuration file.

    Returns:
        Parsed config, where values can be extracted like e.g. 'config.ert.queue.system'.

    """
    # pylint: disable=too-many-branches, too-many-statements, too-many-lines

    if update_config is None:
        input_config = yaml.safe_load(base_config.read_text())
    else:
        input_config = merge_configs(
            yaml.safe_load(base_config.read_text()),
            yaml.safe_load(update_config.read_text()),
        )

    suite = ConfigSuite(
        input_config,
        create_schema(config_folder=base_config.parent),
        deduce_required=True,
    )

    if not suite.valid:
        raise ValueError(
            "The configuration is not valid:"
            + ", ".join([error.msg for error in suite.errors])
        )

    config = suite.snapshot

    req_relp_parameters: List[str] = []
    if (
        config.model_parameters.equil.scheme != "regions_from_sim"
        and config.model_parameters.equil.scheme != "individual"
        and config.model_parameters.equil.scheme != "global"
    ):
        raise ValueError(
            f"The equil scheme "
            f"'{config.model_parameters.equil.scheme}' is not valid.\n"
            f"Valid options are 'global', 'regions_from_sim' or 'individual'."
        )

    prod_control_modes = {"ORAT", "GRAT", "WRAT", "LRAT", "RESV", "BHP"}
    if config.flownet.prod_control_mode not in prod_control_modes:
        raise ValueError(
            f"The injection control mode "
            f"'{config.flownet.prod_control_mode}' is not valid.\n"
            f"Valid options are {prod_control_modes}. "
        )
    inj_control_modes = {"RATE", "BHP"}
    if config.flownet.inj_control_mode not in inj_control_modes:
        raise ValueError(
            f"The injection control mode "
            f"'{config.flownet.inj_control_mode}' is not valid.\n"
            f"Valid options are {inj_control_modes}. "
        )

    if config.model_parameters.equil.scheme == "regions_from_sim":
        if config.flownet.data_source.simulation.input_case is None:
            raise ValueError(
                "Input simulation case is not defined - EQLNUM regions can not be extracted"
            )
        field_data = FlowData(config.flownet.data_source.simulation.input_case)
        unique_regions = field_data.get_unique_regions("EQLNUM")
        default_exists = False
        defined_regions = []
        for reg in config.model_parameters.equil.regions:
            if reg.id is None:
                default_exists = True
            else:
                if reg.id in defined_regions:
                    raise ValueError(f"EQLNUM region {reg.id} defined multiple times")
                defined_regions.append(reg.id)

            if reg.id not in unique_regions and reg.id is not None:
                raise ValueError(
                    f"EQLNUM regions {reg.id} is not found in the input simulation case"
                )

        if set(defined_regions) != set(unique_regions):
            print(
                "Values not defined for all EQLNUM regions. Default values will be used if defined."
            )
            if not default_exists:
                raise ValueError("Default values for EQLNUM regions not defined")

    if (
        config.model_parameters.equil.scheme != "regions_from_sim"
        and config.model_parameters.equil.regions[0].id is not None
    ):
        raise ValueError(
            "Id for first equilibrium region parameter should not be set, or set to 'None'\n"
            "when using the 'global' or 'individual' options"
        )

    for phase in config.flownet.phases:
        if phase not in ["oil", "gas", "water", "disgas", "vapoil"]:
            raise ValueError(
                f"The {phase} phase is not a valid phase\n"
                f"The valid phases are 'oil', 'gas', 'water', 'disgas' and 'vapoil'"
            )
    if (
        not {"vapoil", "disgas"}.isdisjoint(config.flownet.phases)
        and not {
            "oil",
            "gas",
        }.issubset(config.flownet.phases)
    ):
        raise ValueError(
            "The phases 'vapoil' and 'disgas' can not be defined without the phases 'oil' and 'gas'"
        )

    if {"oil", "water"}.issubset(config.flownet.phases):
        req_relp_parameters = req_relp_parameters + [
            "scheme",
            "swirr",
            "swl",
            "swcr",
            "sorw",
            "nw",
            "now",
            "krwend",
            "kroend",
        ]
        for reg in config.model_parameters.equil.regions:
            _check_distribution(reg, "owc_depth")

    if {"oil", "gas"}.issubset(config.flownet.phases):
        req_relp_parameters = req_relp_parameters + [
            "scheme",
            "swirr",
            "swl",
            "sgcr",
            "sorg",
            "ng",
            "nog",
            "krgend",
            "kroend",
        ]
        for reg in config.model_parameters.equil.regions:
            _check_distribution(reg, "goc_depth")

    for parameter in set(req_relp_parameters):
        if parameter == "scheme":
            if (
                getattr(config.model_parameters.relative_permeability, parameter)
                != "global"
                and getattr(config.model_parameters.relative_permeability, parameter)
                != "individual"
                and getattr(config.model_parameters.relative_permeability, parameter)
                != "regions_from_sim"
            ):
                raise ValueError(
                    f"The relative permeability scheme "
                    f"'{config.model_parameters.relative_permeability.scheme}' is not valid.\n"
                    f"Valid options are 'global', 'regions_from_sim' or 'individual'."
                )
        else:
            for satreg in config.model_parameters.relative_permeability.regions:
                if config.model_parameters.relative_permeability.interpolate:
                    _check_interpolate(satreg, parameter)
                else:
                    _check_distribution(satreg, parameter)

    for parameter in (
        set(config.model_parameters.relative_permeability.regions[0]._fields)
        - set(req_relp_parameters)
        - {"id"}
    ):
        for satreg in config.model_parameters.relative_permeability.regions:
            _check_if_not_defined(satreg, parameter)

    if config.ert.queue.system.upper() != "LOCAL" and (
        config.ert.queue.name is None or config.ert.queue.server is None
    ):
        raise ValueError(
            "Queue name and server needs to be provided if system is not 'LOCAL'."
        )

    for parameter in ["bulkvolume_mult", "porosity", "permeability", "fault_mult"]:
        if not getattr(config.model_parameters, parameter):
            continue
        _check_distribution(config.model_parameters, parameter)

    for suffix in [".DATA", ".EGRID", ".UNRST", ".UNSMRY", ".SMSPEC"]:
        input_file = pathlib.Path(
            config.flownet.data_source.simulation.input_case
        ).with_suffix(suffix)
        if not input_file.is_file():
            raise ValueError(f"The file {input_file} does not exist")

    if config.flownet.training_set_end_date and config.flownet.training_set_fraction:
        raise ValueError(
            "Ambiguous configuration input: 'training_set_fraction' and 'training_set_end_date' are "
            "both defined in the configuration file."
        )

    if any(config.model_parameters.rock_compressibility) and not all(
        config.model_parameters.rock_compressibility
    ):
        raise ValueError(
            "Ambiguous configuration input: 'rock_compressibility' needs to be defined using "
            "'reference_pressure', 'min' and 'max'. Currently one or more parameters are missing."
        )

    if (
        any(config.model_parameters.aquifer[0:3])
        or any(config.model_parameters.aquifer.size_in_bulkvolumes)
    ):
        if not all(config.model_parameters.aquifer[0:3]):
            raise ValueError(
                "Ambiguous configuration input: 'aquifer' needs to be defined using "
                "'scheme', 'fraction', and 'delta_depth'."
                "Currently one or more parameters are missing."
            )
        _check_distribution(config.model_parameters.aquifer, "size_in_bulkvolumes")

    if (
        config.flownet.constraining.kriging.enabled
        and not config.flownet.data_source.simulation.well_logs
    ):
        raise ValueError(
            "Ambiguous configuration input: well log data needs to be loaded (from the simulation model) in order "
            "to allow for enabling of kriging."
        )

    return config


def _check_interpolate(configpath, parameter):
    """
    Helper function to check the parameter in question is defined correctly for using
    interpolation between SCAL recommendation curves in pyscal

    Args:
        configpath: a location in the config schema dictionary
        parameter: a parameter/dictionary found at the given location

    Returns:
       Nothing, raises ValueErrors if something is wrong
    """
    defined_parameters = _check_defined(configpath, parameter)
    _check_for_negative_values(configpath, parameter)
    _check_order_of_values(configpath, parameter)
    if len({"min", "base", "max"} - defined_parameters) > 0:
        raise ValueError(
            f"Ambigous configuration input for parameter {parameter}. "
            f"When interpolating between 'low', 'base' and 'high' relative permeability curves, "
            f"'min', 'base' and 'max' must all be defined."
        )


def _check_for_negative_values(configpath, parameter):
    """
    Helper function to check if there are any negative values defined
    for a given parameter.

    Args:
        configpath: a location in the config schema dictionary
        parameter: a parameter/dictionary found at the given location

    Returns:
        Nothing, raises ValueError if something is wrong
    """
    defined_parameters = _check_defined(configpath, parameter)
    # check for negative values
    for attr in defined_parameters:
        if getattr(getattr(configpath, parameter), attr) < 0:
            raise ValueError(
                f"Ambigous configuration input for {parameter}. The '{attr}' is negative."
            )


def _check_order_of_values(configpath, parameter):
    """
    Helper function to check the order of the defined values
    for a given parameter. If defined, the following should be true:
        * Min < Base
        * Min < Mean
        * Min < Max
        * Mean < Max
        * Base < Max

    Args:
        configpath: a location in the config schema dictionary
        parameter: a parameter/dictionary found at the given location

    Returns:
        Nothing, raises ValueError if something is wrong
    """
    defined_parameters = _check_defined(configpath, parameter)
    if {"min", "max"}.issubset(defined_parameters):
        if getattr(configpath, parameter).min > getattr(configpath, parameter).max:
            raise ValueError(
                f"Ambigous configuration input for {parameter}. 'Min' is larger than 'max'."
            )
    if {"min", "mean"}.issubset(defined_parameters):
        if getattr(configpath, parameter).min > getattr(configpath, parameter).mean:
            raise ValueError(
                f"Ambigous configuration input for {parameter}. 'Min' is larger than 'mean'."
            )
    if {"max", "mean"}.issubset(defined_parameters):
        if getattr(configpath, parameter).mean > getattr(configpath, parameter).max:
            raise ValueError(
                f"Ambigous configuration input for {parameter}. 'Mean' is larger than 'max'."
            )
    if {"min", "base"}.issubset(defined_parameters):
        if getattr(configpath, parameter).min > getattr(configpath, parameter).base:
            raise ValueError(
                f"Ambigous configuration input for {parameter}. 'Min' is larger than 'base'."
            )
    if {"max", "base"}.issubset(defined_parameters):
        if getattr(configpath, parameter).base > getattr(configpath, parameter).max:
            raise ValueError(
                f"Ambigous configuration input for {parameter}. 'Base' is larger than 'max'."
            )


def _check_distribution(configpath, parameter):
    """
    Helper function that performs a number of checks to make sure that the values defined in the config file
    for the parameter in question makes sense

    Args:
        configpath: a location in the config schema dictionary
        parameter: a parameter/dictionary found at the given location

    Returns:
       Nothing, raises ValueErrors if something is wrong
    """
    if not {getattr(configpath, parameter).distribution}.issubset(
        {
            "uniform",
            "logunif",
            "const",
            "normal",
            "lognormal",
            "truncated_normal",
            "triangular",
        }
    ):
        raise ValueError(
            f"The defined distribution ({getattr(configpath, parameter).distribution}) for {parameter} "
            f"is not a valid distribution choice. Use 'uniform', 'logunif', 'normal', 'lognormal', 'truncated_normal' "
            f"'triangular' or 'const'."
        )
    defined_parameters = _check_defined(configpath, parameter)
    _check_for_negative_values(configpath, parameter)
    _check_order_of_values(configpath, parameter)
    # uniform can be defined by either min/max, min/mean or mean/max
    if getattr(configpath, parameter).distribution == "uniform":
        if {"min", "max", "mean"}.issubset(defined_parameters):
            warnings.warn(
                f"The {parameter} has values defined for 'min', 'mean' and 'max'. 'Min' and 'max' will be used."
            )
            return
        elif {"min", "max"}.issubset(defined_parameters) or {"min", "mean"}.issubset(
            defined_parameters
        ):
            return
        elif {"mean", "max"}.issubset(defined_parameters):
            # check that calculated 'min' will be non negative
            if (
                2 * getattr(configpath, parameter).mean
                - getattr(configpath, parameter).max
                < 0
            ):
                raise ValueError(
                    f"The 'mean' and 'max' values for {parameter} will give negative 'min' in the uniform distribution."
                )
            else:
                return
        else:
            raise ValueError(
                f"Distribution for {parameter} can not be defined. "
                f"For a '{getattr(configpath, parameter).distribution}' distribution FlowNet needs "
                f"'min'/'max', 'min'/'mean' or 'mean'/'max' to be defined."
            )

    if (
        getattr(configpath, parameter).distribution == "logunif"
        or getattr(configpath, parameter).distribution == "truncated_normal"
    ):
        if not {"min", "max"}.issubset(_check_defined(configpath, parameter)):
            raise ValueError(
                f"The '{getattr(configpath, parameter).distribution}' distribution for {parameter} "
                f"requires 'min' and 'max' to be defined."
            )

    # check that mean and stddev is defined for the distributions that need it
    if (
        getattr(configpath, parameter).distribution == "normal"
        or getattr(configpath, parameter).distribution == "lognormal"
        or getattr(configpath, parameter).distribution == "truncated_normal"
    ):
        if not {"mean", "stddev"}.issubset(_check_defined(configpath, parameter)):
            raise ValueError(
                f"The '{getattr(configpath, parameter).distribution}' distribution for {parameter} "
                f"requires 'mean' and 'stddev' to be defined."
            )
    # check that base is defined for the distributions that need it
    if getattr(configpath, parameter).distribution == "const":
        if not {"base"}.issubset(_check_defined(configpath, parameter)):
            raise ValueError(
                f"The '{getattr(configpath, parameter).distribution}' distribution for {parameter} "
                f"requires 'base' to be defined."
            )

    if getattr(configpath, parameter).distribution == "triangular":
        if {"min", "max", "base", "mean"}.issubset(defined_parameters):
            warnings.warn(
                f"The {parameter} has values defined for 'min', 'base', 'mean' and 'max'. 'Min', 'base' and 'max' will be used."
            )
            return
        elif (
            {"min", "base", "max"}.issubset(defined_parameters)
            or {"min", "mean", "max"}.issubset(defined_parameters)
            or {"min", "base", "mean"}.issubset(defined_parameters)
        ):
            return
        elif {"base", "mean", "max"}.issubset(defined_parameters):
            if (
                3 * getattr(configpath, parameter).mean
                - getattr(configpath, parameter).max
                - getattr(configpath, parameter).base
                < 0
            ):
                raise ValueError(
                    f"The 'base', 'mean' and 'max' values for {parameter} will give negative 'min' in the triangular distribution."
                )
            else:
                return

    return


def _check_defined(configpath, parameter):
    """

    Args:
        configpath:
        parameter:

    Returns:

    """
    param_dict = getattr(configpath, parameter)._asdict()
    param_dict.pop("distribution")
    return {key for key, value in param_dict.items() if value is not None}


def _check_if_not_defined(configpath, parameter):
    """

    Args:
        configpath:
        parameter:

    Returns:

    """
    for attr in {"min", "max", "base", "stddev", "mean"}:
        if getattr(getattr(configpath, parameter), attr) is not None:
            raise ValueError(f"The {parameter} parameter should not be specified.")<|MERGE_RESOLUTION|>--- conflicted
+++ resolved
@@ -571,7 +571,6 @@
                                                         MK.Type: types.Number,
                                                         MK.AllowNone: True,
                                                     },
-<<<<<<< HEAD
                                                     "stddev": {
                                                         MK.Type: types.Number,
                                                         MK.AllowNone: True,
@@ -580,7 +579,6 @@
                                                         MK.Type: types.String,
                                                         MK.Default: "uniform",
                                                         MK.Transformation: _to_lower,
-=======
                                                     "low_optimistic": {
                                                         MK.Type: types.Bool,
                                                         MK.Default: False,
@@ -590,7 +588,6 @@
                                                         "this model parameter will be used to generate the high case "
                                                         "SCAL recommendation curves, and the maximum value will be "
                                                         "used for the low case SCAL recommendation curves.",
->>>>>>> 3fc8580e
                                                     },
                                                 },
                                             },
@@ -613,7 +610,6 @@
                                                         MK.Type: types.Number,
                                                         MK.AllowNone: True,
                                                     },
-<<<<<<< HEAD
                                                     "stddev": {
                                                         MK.Type: types.Number,
                                                         MK.AllowNone: True,
@@ -622,11 +618,9 @@
                                                         MK.Type: types.String,
                                                         MK.Default: "uniform",
                                                         MK.Transformation: _to_lower,
-=======
                                                     "low_optimistic": {
                                                         MK.Type: types.Bool,
                                                         MK.Default: False,
->>>>>>> 3fc8580e
                                                     },
                                                 },
                                             },
@@ -653,16 +647,13 @@
                                                         MK.Type: types.Number,
                                                         MK.AllowNone: True,
                                                     },
-<<<<<<< HEAD
                                                     "distribution": {
                                                         MK.Type: types.String,
                                                         MK.Default: "uniform",
                                                         MK.Transformation: _to_lower,
-=======
                                                     "low_optimistic": {
                                                         MK.Type: types.Bool,
                                                         MK.Default: False,
->>>>>>> 3fc8580e
                                                     },
                                                 },
                                             },
@@ -685,7 +676,6 @@
                                                         MK.Type: types.Number,
                                                         MK.AllowNone: True,
                                                     },
-<<<<<<< HEAD
                                                     "stddev": {
                                                         MK.Type: types.Number,
                                                         MK.AllowNone: True,
@@ -694,11 +684,9 @@
                                                         MK.Type: types.String,
                                                         MK.Default: "uniform",
                                                         MK.Transformation: _to_lower,
-=======
                                                     "low_optimistic": {
                                                         MK.Type: types.Bool,
                                                         MK.Default: True,
->>>>>>> 3fc8580e
                                                     },
                                                 },
                                             },
@@ -725,16 +713,13 @@
                                                         MK.Type: types.Number,
                                                         MK.AllowNone: True,
                                                     },
-<<<<<<< HEAD
                                                     "distribution": {
                                                         MK.Type: types.String,
                                                         MK.Default: "uniform",
                                                         MK.Transformation: _to_lower,
-=======
                                                     "low_optimistic": {
                                                         MK.Type: types.Bool,
                                                         MK.Default: True,
->>>>>>> 3fc8580e
                                                     },
                                                 },
                                             },
@@ -761,16 +746,13 @@
                                                         MK.Type: types.Number,
                                                         MK.AllowNone: True,
                                                     },
-<<<<<<< HEAD
                                                     "distribution": {
                                                         MK.Type: types.String,
                                                         MK.Default: "uniform",
                                                         MK.Transformation: _to_lower,
-=======
                                                     "low_optimistic": {
                                                         MK.Type: types.Bool,
                                                         MK.Default: False,
->>>>>>> 3fc8580e
                                                     },
                                                 },
                                             },
@@ -793,7 +775,6 @@
                                                         MK.Type: types.Number,
                                                         MK.AllowNone: True,
                                                     },
-<<<<<<< HEAD
                                                     "stddev": {
                                                         MK.Type: types.Number,
                                                         MK.AllowNone: True,
@@ -802,11 +783,9 @@
                                                         MK.Type: types.String,
                                                         MK.Default: "uniform",
                                                         MK.Transformation: _to_lower,
-=======
                                                     "low_optimistic": {
                                                         MK.Type: types.Bool,
                                                         MK.Default: False,
->>>>>>> 3fc8580e
                                                     },
                                                 },
                                             },
@@ -833,16 +812,13 @@
                                                         MK.Type: types.Number,
                                                         MK.AllowNone: True,
                                                     },
-<<<<<<< HEAD
                                                     "distribution": {
                                                         MK.Type: types.String,
                                                         MK.Default: "uniform",
                                                         MK.Transformation: _to_lower,
-=======
                                                     "low_optimistic": {
                                                         MK.Type: types.Bool,
                                                         MK.Default: True,
->>>>>>> 3fc8580e
                                                     },
                                                 },
                                             },
@@ -865,7 +841,6 @@
                                                         MK.Type: types.Number,
                                                         MK.AllowNone: True,
                                                     },
-<<<<<<< HEAD
                                                     "stddev": {
                                                         MK.Type: types.Number,
                                                         MK.AllowNone: True,
@@ -874,11 +849,9 @@
                                                         MK.Type: types.String,
                                                         MK.Default: "uniform",
                                                         MK.Transformation: _to_lower,
-=======
                                                     "low_optimistic": {
                                                         MK.Type: types.Bool,
                                                         MK.Default: True,
->>>>>>> 3fc8580e
                                                     },
                                                 },
                                             },
@@ -901,7 +874,6 @@
                                                         MK.Type: types.Number,
                                                         MK.AllowNone: True,
                                                     },
-<<<<<<< HEAD
                                                     "stddev": {
                                                         MK.Type: types.Number,
                                                         MK.AllowNone: True,
@@ -910,11 +882,9 @@
                                                         MK.Type: types.String,
                                                         MK.Default: "uniform",
                                                         MK.Transformation: _to_lower,
-=======
                                                     "low_optimistic": {
                                                         MK.Type: types.Bool,
                                                         MK.Default: False,
->>>>>>> 3fc8580e
                                                     },
                                                 },
                                             },
@@ -933,7 +903,6 @@
                                                         MK.Type: types.Number,
                                                         MK.AllowNone: True,
                                                     },
-<<<<<<< HEAD
                                                     "base": {
                                                         MK.Type: types.Number,
                                                         MK.AllowNone: True,
@@ -946,7 +915,6 @@
                                                         MK.Type: types.String,
                                                         MK.Default: "uniform",
                                                         MK.Transformation: _to_lower,
-=======
                                                     "loguniform": {
                                                         MK.Type: types.Bool,
                                                         MK.AllowNone: True,
@@ -954,7 +922,6 @@
                                                     "low_optimistic": {
                                                         MK.Type: types.Bool,
                                                         MK.Default: False,
->>>>>>> 3fc8580e
                                                     },
                                                 },
                                             },
@@ -981,16 +948,13 @@
                                                         MK.Type: types.Number,
                                                         MK.AllowNone: True,
                                                     },
-<<<<<<< HEAD
                                                     "distribution": {
                                                         MK.Type: types.String,
                                                         MK.Default: "uniform",
                                                         MK.Transformation: _to_lower,
-=======
                                                     "low_optimistic": {
                                                         MK.Type: types.Bool,
                                                         MK.Default: True,
->>>>>>> 3fc8580e
                                                     },
                                                 },
                                             },
@@ -1013,7 +977,6 @@
                                                         MK.Type: types.Number,
                                                         MK.AllowNone: True,
                                                     },
-<<<<<<< HEAD
                                                     "stddev": {
                                                         MK.Type: types.Number,
                                                         MK.AllowNone: True,
@@ -1022,11 +985,9 @@
                                                         MK.Type: types.String,
                                                         MK.Default: "uniform",
                                                         MK.Transformation: _to_lower,
-=======
                                                     "low_optimistic": {
                                                         MK.Type: types.Bool,
                                                         MK.Default: True,
->>>>>>> 3fc8580e
                                                     },
                                                 },
                                             },
